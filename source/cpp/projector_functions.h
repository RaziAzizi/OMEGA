--- conflicted
+++ resolved
@@ -1756,7 +1756,6 @@
 						get_detector_coordinates(x, z, param.size_x, param.size_y, detectors, param.xy_index, param.z_index, lo, param.subsetType, param.subsets, ix, iy, iz, param.nRays2D, param.nRays3D, lorZ,
 							lorXY, param.dPitchZ, param.dPitchXY, param.nLayers);
 					}
-<<<<<<< HEAD
 				}
 				/*} else {
 					if (lor == 0) { // First ray in hexagon
@@ -1794,19 +1793,29 @@
 						detectors.xs += 100 * (hexShifts[currentShift][0] - hexShifts[currentShift][3]);
 						detectors.ys += 100 * (hexShifts[currentShift][1] - hexShifts[currentShift][4]);
 						detectors.zs += 100 * (hexShifts[currentShift][2] - hexShifts[currentShift][5]);
-=======
-
-					// Number of voxels the ray traverses
-					uint32_t Np = 0U;
-
-					T jelppi = (T)0.;
-					T temp = (T)1.;
-					uint32_t d_N0 = param.Nx;
-					uint32_t d_N1 = param.Ny;
-					uint32_t d_N2 = 1u;
-					uint32_t d_N3 = param.Nx;
-
-					int tempi = 0, tempj = 0, tempk = 0, ux = 0, uy = 0, uz = 0;
+					}
+				}*/
+
+				// Calculate the x, y and z distances of the detector pair
+				T y_diff = (detectors.yd - detectors.ys);
+				T x_diff = (detectors.xd - detectors.xs);
+				T z_diff = (detectors.zd - detectors.zs);
+				// Skip certain cases (e.g. if the x- and y-coordinates are the same for both detectors, LOR between detector n and n)
+				if ((y_diff == 0. && x_diff == 0. && z_diff == 0.) || (y_diff == 0. && x_diff == 0.) || std::isinf(y_diff) || std::isinf(x_diff)) {
+					continue;
+				}
+
+				// Number of voxels the ray traverses
+				uint32_t Np = 0U;
+
+				T jelppi = (T)0.;
+				T temp = (T)1.;
+				uint32_t d_N0 = param.Nx;
+				uint32_t d_N1 = param.Ny;
+				uint32_t d_N2 = 1u;
+				uint32_t d_N3 = param.Nx;
+
+				int tempi = 0, tempj = 0, tempk = 0, ux = 0, uy = 0, uz = 0;
 
 					T L = norm(x_diff, y_diff, z_diff);
 					uint32_t local_ind = 0u;
@@ -1824,48 +1833,7 @@
 					else if (param.projType == 3) {
 						kerroin = L;
 						TotV = L * (T)(M_PI) * param.orthWidth * param.orthWidth;
->>>>>>> 5b4746b5
 					}
-				}*/
-
-				// Calculate the x, y and z distances of the detector pair
-				T y_diff = (detectors.yd - detectors.ys);
-				T x_diff = (detectors.xd - detectors.xs);
-				T z_diff = (detectors.zd - detectors.zs);
-				// Skip certain cases (e.g. if the x- and y-coordinates are the same for both detectors, LOR between detector n and n)
-				if ((y_diff == 0. && x_diff == 0. && z_diff == 0.) || (y_diff == 0. && x_diff == 0.) || std::isinf(y_diff) || std::isinf(x_diff)) {
-					continue;
-				}
-
-				// Number of voxels the ray traverses
-				uint32_t Np = 0U;
-
-				T jelppi = (T)0.;
-				T temp = (T)1.;
-				uint32_t d_N0 = param.Nx;
-				uint32_t d_N1 = param.Ny;
-				uint32_t d_N2 = 1u;
-				uint32_t d_N3 = param.Nx;
-
-				int tempi = 0, tempj = 0, tempk = 0, ux = 0, uy = 0, uz = 0;
-
-				T L = norm(x_diff, y_diff, z_diff);
-				uint32_t local_ind = 0u;
-				int localIndX = 0, localIndY = 0, localIndZ = 0;
-				T D = 0., DD = 0.;
-				T local_ele = 0.;
-				bool XY = false;
-				T kerroin = 0.;
-				T TotV = 0.;
-				T dI = 0., TOFSum = 0.;
-				T* center2 = nullptr, * center1 = nullptr;
-				uint8_t maskVal = 1;
-				if (param.projType == 2)
-					kerroin = L * param.orthWidth;
-				else if (param.projType == 3) {
-					kerroin = L;
-					TotV = L * (T)(1. / M_PI) * param.orthWidth * param.orthWidth;
-				}
 
 				if (std::fabs(z_diff) < 1e-8 && (std::fabs(y_diff) < 1e-8 || std::fabs(x_diff) < 1e-8)) {
 
