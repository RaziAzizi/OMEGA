--- conflicted
+++ resolved
@@ -1015,12 +1015,8 @@
 	cl::Buffer d_angle;
 	cl::Buffer d_vector, d_input;
 	cl::Buffer d_im, d_rhs, d_U, d_g, d_uref, d_refIm, d_RDPref;
-<<<<<<< HEAD
 	cl::Buffer d_outputCT, d_maskFPB, d_maskBPB, d_attenB;
 	cl::Buffer d_rayShiftsDetector, d_rayShiftsSource; // SPECT
-=======
-	cl::Buffer d_outputCT, d_maskBPB, d_attenB;
->>>>>>> 5b4746b5
 	size_t memSize = 0ULL;
 	// Distance from the origin to the corner of the image, voxel size and distance from the origin to the opposite corner of the image
 	std::vector<cl_float3> b, d, bmax;
@@ -1361,10 +1357,6 @@
 			}
 			if (inputScalars.maskFP || inputScalars.maskBP) {
 				if (inputScalars.useBuffers) {
-<<<<<<< HEAD
-					if (inputScalars.maskFP)
-						d_maskFPB = cl::Buffer(CLContext, CL_MEM_READ_ONLY, sizeof(uint8_t) * inputScalars.numMaskFP * inputScalars.nRowsD * inputScalars.nColsD, NULL, &status);
-=======
 					if (inputScalars.maskFP) {
 						if (inputScalars.maskFPZ > 1) {
 							for (uint32_t kk = inputScalars.osa_iter0; kk < inputScalars.subsetsUsed; kk++)
@@ -1373,7 +1365,6 @@
 						else
 							d_maskFPB.emplace_back(cl::Buffer(CLContext, CL_MEM_READ_ONLY, sizeof(uint8_t)* inputScalars.nRowsD * inputScalars.nColsD, NULL, &status));
 					}
->>>>>>> 5b4746b5
 					if (inputScalars.maskBP)
 						d_maskBPB = cl::Buffer(CLContext, CL_MEM_READ_ONLY, sizeof(uint8_t) * inputScalars.Nx[0] * inputScalars.Ny[0] * inputScalars.maskBPZ, NULL, &status);
 				}
@@ -1593,10 +1584,6 @@
 			mexPrintBase("inputScalars.useBuffers = %u\n", inputScalars.useBuffers);
 			mexEval();
 			if (inputScalars.useBuffers) {
-<<<<<<< HEAD
-				if (inputScalars.maskFP)
-					status = CLCommandQueue[0].enqueueWriteBuffer(d_maskFPB, CL_FALSE, 0, sizeof(uint8_t) * inputScalars.numMaskFP * inputScalars.nRowsD * inputScalars.nColsD, w_vec.maskFP);
-=======
 				if (inputScalars.maskFP) {
 					if (inputScalars.maskFPZ > 1) {
 						for (uint32_t kk = inputScalars.osa_iter0; kk < inputScalars.subsetsUsed; kk++)
@@ -1605,7 +1592,6 @@
 					else
 						status = CLCommandQueue[0].enqueueWriteBuffer(d_maskFPB[0], CL_FALSE, 0, sizeof(uint8_t) * inputScalars.nRowsD * inputScalars.nColsD, w_vec.maskFP);
 				}
->>>>>>> 5b4746b5
 				if (inputScalars.maskBP)
 					status = CLCommandQueue[0].enqueueWriteBuffer(d_maskBPB, CL_FALSE, 0, sizeof(uint8_t) * inputScalars.Nx[0] * inputScalars.Ny[0] * inputScalars.maskBPZ, w_vec.maskBP);
 			}
