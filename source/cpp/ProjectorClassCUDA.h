/*******************************************************************************************************************************************
* Class object for forward and backward projections.
*
* Copyright (C) 2022-2024 Ville-Veikko Wettenhovi, Niilo Saarlemo
*
* This program is free software: you can redistribute it and/or modify  it under the terms of the GNU General Public License as published by
* the Free Software Foundation, either version 3 of the License, or  (at your option) any later version.
*
* This program is distributed in the hope that it will be useful, but WITHOUT ANY WARRANTY; without even the implied warranty of
* MERCHANTABILITY or FITNESS FOR A PARTICULAR PURPOSE.  See the  GNU General Public License for more details.
*
* You should have received a copy of the GNU General Public License  along with this program. If not, see <https://www.gnu.org/licenses/>.
*******************************************************************************************************************************************/
#pragma once
#include "structs.h"
/// <summary>
/// Class object for forward and backward projections. CUDA version
/// </summary>
class ProjectorClass {
	//private:
		// Local size
	size_t local_size[3];
	size_t local_sizePrior[3];
	// Kernel input indices
	unsigned int kernelInd_MRAMLA = 0;
	unsigned int kernelIndFP = 0;
	unsigned int kernelIndBP = 0;
	unsigned int kernelIndFPSubIter = 0;
	unsigned int kernelIndBPSubIter = 0;
	// Crystal pitch
	float2 dPitch;
	// Image dimensions
	int3 d_NOrig, d_NPrior;
	// Values to add to the global size to make it divisible by local size
	size_t erotus[3];
	size_t erotusPrior[3];
	size_t erotusPriorEFOV[3];
	size_t erotusSens[3];
	size_t kSize = 0ULL;
	// Local and global sizes
	unsigned int local[3];
	unsigned int global[3];
	unsigned int localPrior[3];
	unsigned int globalPrior[3];
	unsigned int globalPriorEFOV[3];
	struct CUDAMemAlloc {
		bool xC = false;
		bool yC = false;
		bool zC = false;
		bool V = false;
		bool TOF = false;
		bool eFOV = false;
		bool GGMRF = false;
		bool maskFP = false;
		bool maskBP = false;
		bool atten = false;
		bool attenM = false;
		bool norm = false;
		bool extra = false;
		bool raw = false;
		bool subInd = false;
		bool priorMask = false;
		int NLMRef = 0;
		bool BPIm = false;
		bool proj5Im = false;
		bool auxMod = false;
		bool FPMod = false;
		bool BPMod = false;
		bool SensMod = false;
		bool xFull = false;
		bool zFull = false;
		bool offsetT = false;
		bool indexBased = false;
		bool angle = false;
		bool rayShifts = false;
		int zType = -1;
		int xSteps = -1;
		int zSteps = -1;
		int nSteps = 0;
		int eSteps = 0;
		int lSteps = 0;
		int iSteps = 0;
		int aSteps = 0;
		int oSteps = 0;
	};
	CUDAMemAlloc memAlloc;
	bool useBuffers = true;

	template <typename K, typename T>
	inline K make_vec3(T a, T b, T c) {
		K apu;
		apu.x = a;
		apu.y = b;
		apu.z = c;
		return apu;
	}

	/// <summary>
	/// This function creates the CUDA programs for the forward and backward projections and for NLM/MRP/RDP/TV
	/// </summary>
	/// <param name="programFP the program to store forward projection program"></param>
	/// <param name="programBP the program to store backprojection program"></param>
	/// <param name="programAux the program to store auxliary (such as priors) programs"></param>
	/// <param name="header_directory the location of the kernel and header files"></param>
	/// <param name="inputScalars various scalar parameters defining the build parameters"></param>
	/// <param name="MethodList specifies the algorithms and priors used"></param>
	/// <param name="w_vec specifies some of the special options used"></param>
	/// <param name="local_size the local size"></param>
	/// <returns></returns>
	inline nvrtcResult createProgram(CUmodule& programFP, CUmodule& programBP,
		CUmodule& programAux, const char* header_directory, scalarStruct& inputScalars, const RecMethods MethodList,
		const Weighting& w_vec, const size_t local_size[], const int type = -1) {

		int compMajor = 0, compMinor = 0;
		cuDeviceGetAttribute(&compMajor, CU_DEVICE_ATTRIBUTE_COMPUTE_CAPABILITY_MAJOR, CUDeviceID[0]);
		cuDeviceGetAttribute(&compMinor, CU_DEVICE_ATTRIBUTE_COMPUTE_CAPABILITY_MINOR, CUDeviceID[0]);

		nvrtcResult status = NVRTC_SUCCESS;


		std::string kernelFile = header_directory;
		std::string kernel_path, kernel_pathBP;
		std::string contentFP, contentBP;
		std::string contentAux;
		std::vector<const char*> options;
		int uu = 0;
		char buffer0[35];
		char buffer1[30];
		char buffer2[30];
		char buffer3[30];
		char buffer4[30];
		char buffer5[30];
		char buffer6[30];
		char buffer7[30];
		char buffer8[30];
		char buffer9[30];
		char buffer10[30];
		char buffer11[30];
		//char spectBuffer1[30];
		//char spectBuffer2[30];
		//char spectBuffer3[30];
		//char spectBuffer4[30];
		//char spectBuffer5[30];
		//char spectBuffer6[30];
		//char spectBuffer7[30];
		//char spectBuffer8[30];

		std::snprintf(buffer0, 35, "--gpu-architecture=compute_%d%d", compMajor, compMinor);
		options.push_back(buffer0);
		options.push_back("-DCUDA");
		if (inputScalars.useMAD) {
			options.push_back("--use_fast_math");
			options.push_back("-DUSEMAD");
		}
		if ((inputScalars.useImages && inputScalars.FPType != 4 && inputScalars.FPType != 5 && inputScalars.BPType != 5) || (inputScalars.FPType == 4 || inputScalars.FPType == 5 || inputScalars.BPType == 5)) {
			options.push_back("-DUSEIMAGES");
			inputScalars.useBuffers = false;
			useBuffers = false;
		}
		std::ifstream sourceHeader(kernelFile + "general_opencl_functions.h");
		// Load the header text file
		std::string contentHeader((std::istreambuf_iterator<char>(sourceHeader)), std::istreambuf_iterator<char>());
		// Load orthogonal/volume of intersection headers if applicable
		if (inputScalars.FPType == 2 || inputScalars.BPType == 2 || inputScalars.FPType == 3 || inputScalars.BPType == 3) {
			if (inputScalars.orthXY)
				options.push_back("-DCRYSTXY");
			if (inputScalars.orthZ)
				options.push_back("-DCRYSTZ");
			//std::ifstream sourceHeader1(kernelFile + "general_orth_opencl_functions.h");
			//std::string contentHeader1((std::istreambuf_iterator<char>(sourceHeader1)), std::istreambuf_iterator<char>());
			std::ifstream sourceHeader3(kernelFile + "opencl_functions_orth3D.h");
			std::string contentHeader3((std::istreambuf_iterator<char>(sourceHeader3)), std::istreambuf_iterator<char>());
			//contentHeader += contentHeader1 + contentHeader3;
			contentHeader += contentHeader3;
		}

		kernel_path = kernelFile;
		kernel_pathBP = kernelFile;
		if (inputScalars.FPType > 0) {
			if (inputScalars.FPType == 1 || inputScalars.FPType == 2 || inputScalars.FPType == 3) {
				//if (!inputScalars.precompute && (inputScalars.n_rays * inputScalars.n_rays3D) > 1)
				//	kernel_path += "multidevice_siddon_no_precomp.cu");
				//else
				kernel_path += "projectorType123.cl";
			}
			else if (inputScalars.FPType == 4)
				kernel_path += "projectorType4.cl";
			else if (inputScalars.FPType == 5)
				kernel_path += "projectorType5.cl";
			std::ifstream sourceFile(kernel_path.c_str());
			std::string contentFFP((std::istreambuf_iterator<char>(sourceFile)), std::istreambuf_iterator<char>());
			contentFP = contentHeader + contentFFP;
		}
		if (inputScalars.BPType > 0) {
			if (inputScalars.BPType == 1 || inputScalars.BPType == 2 || inputScalars.BPType == 3) {
				//if (!inputScalars.precompute && (inputScalars.n_rays * inputScalars.n_rays3D) > 1)
				//	kernel_pathBP += "multidevice_siddon_no_precomp.cu");
				//else
				kernel_pathBP += "projectorType123.cl";
			}
			else if (inputScalars.BPType == 4)
				kernel_pathBP += "projectorType4.cl";
			else if (inputScalars.BPType == 5)
				kernel_pathBP += "projectorType5.cl";
			std::ifstream sourceFileBP(kernel_pathBP.c_str());
			std::string contentFBP((std::istreambuf_iterator<char>(sourceFileBP)), std::istreambuf_iterator<char>());
			contentBP = contentHeader + contentFBP;
		}

		// Load the source text file
		// Set all preprocessor definitions
		const bool siddonVal = (inputScalars.FPType == 1 || inputScalars.BPType == 1 || inputScalars.FPType == 4 || inputScalars.BPType == 4) ? true : false;
		//if (inputScalars.FPType == 3 || inputScalars.BPType == 3)
		//	options.push_back("-DVOL");
		if (inputScalars.raw == 1)
			options.push_back("-DRAW");
		if (inputScalars.maskFP) {
			options.push_back("-DMASKFP");
			if (inputScalars.maskFPZ > 1)
				options.push_back("-DMASKFP3D");
		}
		if (inputScalars.maskBP) {
			options.push_back("-DMASKBP");
			if (inputScalars.maskBPZ > 1)
				options.push_back("-DMASKBP3D");
		}
		if (inputScalars.CT && MethodList.FDK && inputScalars.useFDKWeights)
			options.push_back("-DFDK");
		if (inputScalars.offset)
			options.push_back("-DOFFSET");
		//if (inputScalars.FPType == 2 || inputScalars.FPType == 3 || inputScalars.BPType == 2 || inputScalars.BPType == 3)
		//	options.push_back("-DORTH");
		if (inputScalars.attenuation_correction == 1u && inputScalars.CTAttenuation)
			options.push_back("-DATN");
		else if (inputScalars.attenuation_correction == 1u && !inputScalars.CTAttenuation)
			options.push_back("-DATNM");
		if (inputScalars.normalization_correction == 1u)
			options.push_back("-DNORM");
		if (inputScalars.scatter == 1u)
			options.push_back("-DSCATTER");
		if (inputScalars.randoms_correction == 1u)
			options.push_back("-DRANDOMS");
		if (inputScalars.nLayers > 1U) {
			if (inputScalars.listmode > 0 && inputScalars.indexBased)
				std::snprintf(buffer11, 30, "-DNLAYERS=%d", static_cast<int32_t>(inputScalars.nLayers));
			else
				std::snprintf(buffer11, 30, "-DNLAYERS=%d", static_cast<int32_t>(inputScalars.nProjections / (inputScalars.nLayers * inputScalars.nLayers)));
			options.push_back(buffer11);
		}
		if (inputScalars.TOF) {
			options.push_back("-DTOF");
		}
		if (inputScalars.CT)
			options.push_back("-DCT");
		else if (inputScalars.PET)
			options.push_back("-DPET");
		else if (inputScalars.SPECT) {
			options.push_back("-DSPECT");
			std::snprintf(buffer2, 30, "-DN_RAYS=%d", static_cast<int32_t>(inputScalars.n_rays * inputScalars.n_rays3D));
			options.push_back(buffer2);
			std::snprintf(buffer3, 30, "-DN_RAYS2D=%d", static_cast<int32_t>(inputScalars.n_rays));
			options.push_back(buffer3);
			std::snprintf(buffer4, 30, "-DN_RAYS3D=%d", static_cast<int32_t>(inputScalars.n_rays3D));
			options.push_back(buffer4);
			/*std::snprintf(spectBuffer1, 30, "-DCOL_D=%f", inputScalars.colD);
			options.push_back(spectBuffer1);
			std::snprintf(spectBuffer2, 30, "-DCOL_L=%f", inputScalars.colL);
			options.push_back(spectBuffer2);
			std::snprintf(spectBuffer3, 30, "-DDSEPTAL=%f", inputScalars.dSeptal);
			options.push_back(spectBuffer3);
			std::snprintf(spectBuffer4, 30, "-DHEXORIENTATION=%u", static_cast<uint8_t>(inputScalars.hexOrientation));
			options.push_back(spectBuffer4);
			std::snprintf(spectBuffer5, 30, "-DCONEMETHOD=%u", static_cast<uint8_t>(inputScalars.coneMethod));
			options.push_back(spectBuffer5);

			if (inputScalars.coneMethod == 3) {
				inputScalars.nRaySPECT = std::pow(std::ceil(std::sqrt(inputScalars.nRaySPECT)), 2);
			}
			std::snprintf(spectBuffer6, 30, "-DNRAYSPECT=%u", static_cast<uint16_t>(inputScalars.nRaySPECT));
			options.push_back(spectBuffer6);


			uint32_t nHexSPECT;
			if (inputScalars.coneMethod != 1) {
				std::snprintf(spectBuffer7, 30, "-DN_RAYS=%u", static_cast<uint16_t>(inputScalars.nRaySPECT));
				options.push_back(spectBuffer7);
				options.push_back("-DN_RAYS2D=1");
				options.push_back("-DN_RAYS3D=1");
				nHexSPECT = 1;
			} else {
				options.push_back("-DN_RAYS=1");
				options.push_back("-DN_RAYS2D=1");
				options.push_back("-DN_RAYS3D=1");
				nHexSPECT = std::pow(std::ceil(w_vec.dPitchX / inputScalars.colD), 2);
			}

			std::snprintf(spectBuffer8, 30, "-DNHEXSPECT=%u", static_cast<uint16_t>(nHexSPECT));
			options.push_back(spectBuffer8);*/
		}

		std::snprintf(buffer1, 30, "-DNBINS=%d", static_cast<int32_t>(inputScalars.nBins));
		options.push_back(buffer1);
		if (inputScalars.listmode == 1)
			options.push_back("-DLISTMODE");
		else if (inputScalars.listmode == 2)
			options.push_back("-DLISTMODE2");
		if (inputScalars.listmode > 0 && inputScalars.indexBased)
			options.push_back("-DINDEXBASED");
		if (siddonVal && (inputScalars.n_rays * inputScalars.n_rays3D) > 1) {
			std::snprintf(buffer2, 30, "-DN_RAYS=%d", static_cast<int32_t>(inputScalars.n_rays * inputScalars.n_rays3D));
			options.push_back(buffer2);
			std::snprintf(buffer3, 30, "-DN_RAYS2D=%d", static_cast<int32_t>(inputScalars.n_rays));
			options.push_back(buffer3);
			std::snprintf(buffer4, 30, "-DN_RAYS3D=%d", static_cast<int32_t>(inputScalars.n_rays3D));
			options.push_back(buffer4);
		}
		if (inputScalars.pitch)
			options.push_back("-DPITCH");
		if (((inputScalars.subsets > 1 && (inputScalars.subsetType == 3 || inputScalars.subsetType == 6 || inputScalars.subsetType == 7))) && !inputScalars.CT && !inputScalars.SPECT && !inputScalars.PET && inputScalars.listmode == 0)
			options.push_back("-DSUBSETS");
		if (local_size[1] > 0ULL) {
			std::snprintf(buffer5, 30, "-DLOCAL_SIZE=%d", static_cast<int32_t>(local_size[0]));
			options.push_back(buffer5);
			std::snprintf(buffer6, 30, "-DLOCAL_SIZE2=%d", static_cast<int32_t>(local_size[1]));
			options.push_back(buffer6);
		}
		else {
			std::snprintf(buffer5, 30, "-DLOCAL_SIZE=%d", static_cast<int32_t>(local_size[0]));
			options.push_back(buffer5);
		}
		if (inputScalars.subsets > 1 && inputScalars.listmode == 0) {
			std::snprintf(buffer7, 30, "-DSTYPE=%d", static_cast<int32_t>(inputScalars.subsetType));
			options.push_back(buffer7);
			std::snprintf(buffer8, 30, "-DNSUBSETS=%d", static_cast<int32_t>(inputScalars.subsets));
			options.push_back(buffer8);
		}
		if (DEBUG) {
			mexPrintBase("path = %s\n", kernel_path.c_str());
			mexPrintBase("pathBP = %s\n", kernel_pathBP.c_str());
			mexPrintBase("file = %s\n", kernelFile.c_str());
			//mexPrintBase("contentFP = %s\n", contentFP.c_str());
			mexPrintBase("inputScalars.BPType = %u\n", inputScalars.BPType);
			mexPrintBase("inputScalars.FPType = %u\n", inputScalars.FPType);
			mexEval();
		}
		// Build projector program
		if (inputScalars.BPType == 1 || inputScalars.BPType == 2 || inputScalars.BPType == 3 || inputScalars.FPType == 1 || inputScalars.FPType == 2 || inputScalars.FPType == 3) {
			std::vector<const char*> os_options = options;
			os_options.push_back("-DAF");
			//if ((inputScalars.FPType == 1 || inputScalars.FPType == 2 || inputScalars.BPType == 1 || inputScalars.BPType == 2 || inputScalars.TOF) && inputScalars.dec > 0)
			//	os_options += (" -DDEC=" + std::to_string(inputScalars.dec));
			//os_options += (" -DN_REKOS=" + std::to_string(inputScalars.nRekos));
			//if (inputScalars.nRekos == 1)
			//	os_options.push_back("-DNREKOS1");
			//else if (inputScalars.nRekos == 2)
			//	os_options.push_back("-DNREKOS2");
			os_options.push_back("-DSIDDON");
			os_options.push_back("-DATOMICF");
			std::vector<const char*> os_optionsFP = os_options;
			os_optionsFP.push_back("-DFP");
			if (inputScalars.FPType == 3)
				os_optionsFP.push_back("-DVOL");
			if (inputScalars.FPType == 2 || inputScalars.FPType == 3)
				os_optionsFP.push_back("-DORTH");
			//if (inputScalars.projector_type < 4) {
			//	os_optionsFP.push_back("-DBP");
			//	if (MethodList.MRAMLA || MethodList.MBSREM)
			//		os_optionsFP.push_back("-DMRAMLA");
			//	if (MethodList.COSEM || MethodList.ACOSEM || MethodList.OSLCOSEM > 0u || MethodList.ECOSEM)
			//		os_optionsFP.push_back("-DCOSEM");
			//}

			//if (inputScalars.projector_type < 4)
			//	status = buildProgram(inputScalars.verbose, contentBP, CLContext, CUDeviceID, programBP, inputScalars.atomic_64bit, inputScalars.atomic_32bit, os_optionsFP);
			//else {
			if (inputScalars.FPType == 1 || inputScalars.FPType == 2 || inputScalars.FPType == 3) {
				if (DEBUG) {
					mexPrint("Trying to build FP 1-3 program\n");
				}
				status = buildProgram(inputScalars.verbose, contentFP, programFP, os_optionsFP);
				if (status == NVRTC_SUCCESS && DEBUG) {
					mexPrint("FP 1-3 program built\n");
				}
				else if (status != NVRTC_SUCCESS)
					return status;
				if (status == NVRTC_SUCCESS)
					memAlloc.FPMod = true;
			}
			if (inputScalars.BPType == 1 || inputScalars.BPType == 2 || inputScalars.BPType == 3) {
				if (DEBUG) {
					mexPrint("Trying to build BP 1-3 program\n");
				}
				os_options.push_back("-DBP");
				if (inputScalars.BPType == 3)
					os_options.push_back("-DVOL");
				if (inputScalars.BPType == 2 || inputScalars.BPType == 3)
					os_options.push_back("-DORTH");
				status = buildProgram(inputScalars.verbose, contentBP, programBP, os_options);
				if (status == NVRTC_SUCCESS && DEBUG) {
					mexPrint("BP 1-3 program built\n");
				}
				else if (status != NVRTC_SUCCESS)
					return status;
				if (status == NVRTC_SUCCESS)
					memAlloc.BPMod = true;
			}
		}
		if (inputScalars.FPType == 4 || inputScalars.BPType == 4) {
			std::vector<const char*> os_options = options;
			if (inputScalars.FPType == 4)
				os_options.push_back("-DFP");
			if (inputScalars.BPType == 4 && inputScalars.CT)
				os_options.push_back("-DBP");
			//if (inputScalars.subsets > 1)
			//	os_options += (" -DSTYPE=" + std::to_string(inputScalars.subsetType));
			//if (inputScalars.projector_type == 41)
			//	os_options.push_back("-DPTYPE41");
			os_options.push_back("-DPTYPE4");
			if (!inputScalars.largeDim) {
				std::snprintf(buffer9, 30, "-DNVOXELS=%d", static_cast<int32_t>(NVOXELS));
				os_options.push_back(buffer9);
			}
			if (inputScalars.FPType == 4) {
				status = buildProgram(inputScalars.verbose, contentFP, programFP, os_options);
				if (status == NVRTC_SUCCESS && DEBUG) {
					mexPrint("FP 4 program built\n");
				}
				else if (status != NVRTC_SUCCESS)
					return status;
				if (status == NVRTC_SUCCESS)
					memAlloc.FPMod = true;
			}
			if (!inputScalars.CT && inputScalars.BPType == 4) {
				os_options = options;
				os_options.push_back("-DPTYPE4");
				os_options.push_back("-DBP");
				os_options.push_back("-DATOMICF");
				status = buildProgram(inputScalars.verbose, contentBP, programBP,os_options);
				if (status == NVRTC_SUCCESS && DEBUG) {
					mexPrint("BP 4 program built\n");
				}
				else if (status != NVRTC_SUCCESS)
					return status;
				if (status == NVRTC_SUCCESS)
					memAlloc.BPMod = true;
			}
			else if (inputScalars.CT && inputScalars.BPType == 4 && inputScalars.FPType != 4) {
				status = buildProgram(inputScalars.verbose, contentBP, programBP, os_options);
				if (status == NVRTC_SUCCESS && DEBUG) {
					mexPrint("BP 4 program built\n");
				}
				else if (status != NVRTC_SUCCESS)
					return status;
				if (status == NVRTC_SUCCESS)
					memAlloc.BPMod = true;
			}
		}
		if (inputScalars.FPType == 5 || inputScalars.BPType == 5) {
			std::vector<const char*> os_options = options;
			os_options.push_back("-DPROJ5");
			if (inputScalars.meanFP)
				os_options.push_back("-DMEANDISTANCEFP");
			else if (inputScalars.meanBP)
				os_options.push_back("-DMEANDISTANCEBP");
			if (inputScalars.FPType == 5)
				os_options.push_back("-DFP");
			if (inputScalars.BPType == 5)
				os_options.push_back("-DBP");
			if (inputScalars.pitch) {
				std::snprintf(buffer9, 30, "-DNVOXELS5=%d", static_cast<int32_t>(1));
				os_options.push_back(buffer9);
			}
			else {
				std::snprintf(buffer9, 30, "-DNVOXELS5=%d", static_cast<int32_t>(NVOXELS5));
				os_options.push_back(buffer9);
			}
			std::snprintf(buffer10, 30, "-DNVOXELSFP=%d", static_cast<int32_t>(NVOXELSFP));
			os_options.push_back(buffer10);
			if (inputScalars.FPType == 5) {
				status = buildProgram(inputScalars.verbose, contentFP, programFP, os_options);
				if (status == NVRTC_SUCCESS && DEBUG) {
					mexPrint("FP 5 program built\n");
				}
				else if (status != NVRTC_SUCCESS)
					return status;
				if (status == NVRTC_SUCCESS)
					memAlloc.FPMod = true;
			}
			else {
				status = buildProgram(inputScalars.verbose, contentBP, programBP, os_options);
				if (status == NVRTC_SUCCESS && DEBUG) {
					mexPrint("BP 5 program built\n");
				}
				else if (status != NVRTC_SUCCESS)
					return status;
				if (status == NVRTC_SUCCESS)
					memAlloc.BPMod = true;
			}
		}
		if (inputScalars.computeSensImag) {
			std::vector<const char*> os_options = options;
			os_options.push_back("-DBP");
			os_options.push_back("-DATOMICF");
			os_options.push_back("-DSENS");
			if (inputScalars.BPType == 4) {
				os_options.push_back("-DPTYPE4");
				os_options.push_back(buffer9);
			}
			else
				os_options.push_back("-DSIDDON");
			status = buildProgram(inputScalars.verbose, contentBP, programSens, os_options);
			if (status == NVRTC_SUCCESS)
				memAlloc.SensMod = true;
		}
		// Build prior programs
		if (MethodList.NLM || MethodList.MRP || MethodList.RDP || w_vec.precondTypeMeas[1] || w_vec.precondTypeIm[5]
			|| MethodList.TV || MethodList.APLS || MethodList.hyperbolic || MethodList.ProxTV || MethodList.ProxTGV || MethodList.PKMA || MethodList.BSREM || MethodList.RAMLA || MethodList.MRAMLA || MethodList.MBSREM ||
			MethodList.CPType || MethodList.ProxRDP || MethodList.ProxNLM || MethodList.GGMRF || type == 0) {
			if (DEBUG) {
				mexPrint("Building aux programs\n");
			}
			std::vector<const char*> optionsAux;
			int uu = 0;
			char buffer11[30];
			char buffer12[30];
			char buffer13[30];
			char buffer14[30];
			char buffer15[30];
			char buffer16[30];
			char buffer17[30];
			char buffer18[30];
			char buffer19[30];
			char buffer20[30];
			optionsAux.push_back(buffer0);
			optionsAux.push_back("-DCUDA");
			if (inputScalars.useMAD) {
				optionsAux.push_back("--use_fast_math");
				optionsAux.push_back("-DUSEMAD");
			}
			std::string auxKernelPath = kernelFile + "auxKernels.cl";
			std::ifstream sourceFileAux(auxKernelPath.c_str());
			std::string contentAAux((std::istreambuf_iterator<char>(sourceFileAux)), std::istreambuf_iterator<char>());
			contentAux = contentHeader + contentAAux;
			if (inputScalars.useImages)
				optionsAux.push_back("-DUSEIMAGES");
			if (inputScalars.useExtendedFOV)
				optionsAux.push_back("-DEFOV");
			if (inputScalars.use64BitIndices) {
				optionsAux.push_back("-DLTYPE=long long");
				optionsAux.push_back("-DLTYPE3=long3");
			}
			if (type != 0)
				optionsAux.push_back("-DAF");
			else {
				if (inputScalars.CT)
					optionsAux.push_back("-DCT");
				if (inputScalars.randoms_correction)
					optionsAux.push_back("-DRANDOMS");
				if (inputScalars.use_psf)
					optionsAux.push_back("-DPSF");
			}
			if (inputScalars.maskBP || (inputScalars.useExtendedFOV && !inputScalars.multiResolution))
				optionsAux.push_back("-DMASKPRIOR");
			if (inputScalars.eFOV)
				optionsAux.push_back("-DEFOVZ");
			if (MethodList.MRP) {
				optionsAux.push_back("-DMEDIAN");
				std::snprintf(buffer11, 30, "-DSEARCH_WINDOW_X=%d", static_cast<int32_t>(w_vec.Ndx));
				optionsAux.push_back(buffer11);
				std::snprintf(buffer12, 30, "-DSEARCH_WINDOW_Y=%d", static_cast<int32_t>(w_vec.Ndy));
				optionsAux.push_back(buffer12);
				std::snprintf(buffer13, 30, "-DSEARCH_WINDOW_Z=%d", static_cast<int32_t>(w_vec.Ndz));
				optionsAux.push_back(buffer13);
			}
			if (MethodList.NLM || MethodList.ProxNLM) {
				//optionsAux.push_back("-DPROXNLM");
				optionsAux.push_back("-DNLM_");
				if (w_vec.NLM_MRP) {
					std::snprintf(buffer11, 30, "-DTYPE=%d", static_cast<int32_t>(2));
					optionsAux.push_back(buffer11);
				}
				else if (w_vec.NLTV) {
					std::snprintf(buffer11, 30, "-DTYPE=%d", static_cast<int32_t>(1));
					optionsAux.push_back(buffer11);
				}
				else if (w_vec.NLRD) {
					std::snprintf(buffer11, 30, "-DTYPE=%d", static_cast<int32_t>(3));
					optionsAux.push_back(buffer11);
				}
				else if (w_vec.NLLange) {
					std::snprintf(buffer11, 30, "-DTYPE=%d", static_cast<int32_t>(4));
					optionsAux.push_back(buffer11);
				}
				else if (w_vec.NLLangeFiltered) {
					std::snprintf(buffer11, 30, "-DTYPE=%d", static_cast<int32_t>(5));
					optionsAux.push_back(buffer11);
				}
				else if (w_vec.NLGGMRF) {
					std::snprintf(buffer11, 30, "-DTYPE=%d", static_cast<int32_t>(6));
					optionsAux.push_back(buffer11);
				}
				else {
					std::snprintf(buffer11, 30, "-DTYPE=%d", static_cast<int32_t>(0));
					optionsAux.push_back(buffer11);
				}
				if (w_vec.NLAdaptive)
					optionsAux.push_back("-DNLMADAPTIVE");
				if (w_vec.NLM_anatomical)
					optionsAux.push_back("-DNLMREF");
				std::snprintf(buffer12, 30, "-DSWINDOWX=%d", static_cast<int32_t>(w_vec.Ndx));
				optionsAux.push_back(buffer12);
				std::snprintf(buffer13, 30, "-DSWINDOWY=%d", static_cast<int32_t>(w_vec.Ndy));
				optionsAux.push_back(buffer13);
				std::snprintf(buffer14, 30, "-DSWINDOWZ=%d", static_cast<int32_t>(w_vec.Ndz));
				optionsAux.push_back(buffer14);
				std::snprintf(buffer15, 30, "-DPWINDOWX=%d", static_cast<int32_t>(w_vec.Nlx));
				optionsAux.push_back(buffer15);
				std::snprintf(buffer16, 30, "-DPWINDOWY=%d", static_cast<int32_t>(w_vec.Nly));
				optionsAux.push_back(buffer16);
				std::snprintf(buffer17, 30, "-DPWINDOWZ=%d", static_cast<int32_t>(w_vec.Nlz));
				optionsAux.push_back(buffer17);
			}
			if (MethodList.GGMRF) {
				optionsAux.push_back("-DGGMRF");
				std::snprintf(buffer11, 30, "-DSWINDOWX=%d", static_cast<int32_t>(w_vec.Ndx));
				optionsAux.push_back(buffer11);
				std::snprintf(buffer12, 30, "-DSWINDOWY=%d", static_cast<int32_t>(w_vec.Ndy));
				optionsAux.push_back(buffer12);
				std::snprintf(buffer13, 30, "-DSWINDOWZ=%d", static_cast<int32_t>(w_vec.Ndz));
				optionsAux.push_back(buffer13);
			}
			if (MethodList.hyperbolic) {
				optionsAux.push_back("-DHYPER");
				std::snprintf(buffer11, 30, "-DSWINDOWX=%d", static_cast<int32_t>(w_vec.Ndx));
				optionsAux.push_back(buffer11);
				std::snprintf(buffer12, 30, "-DSWINDOWY=%d", static_cast<int32_t>(w_vec.Ndy));
				optionsAux.push_back(buffer12);
				std::snprintf(buffer13, 30, "-DSWINDOWZ=%d", static_cast<int32_t>(w_vec.Ndz));
				optionsAux.push_back(buffer13);
			}
			if (MethodList.RDP) {
				optionsAux.push_back("-DRDP");
				if (w_vec.RDPLargeNeighbor) {
					optionsAux.push_back("-DRDPCORNERS");
					std::snprintf(buffer11, 30, "-DSWINDOWX=%d", static_cast<int32_t>(w_vec.Ndx));
					optionsAux.push_back(buffer11);
					std::snprintf(buffer12, 30, "-DSWINDOWY=%d", static_cast<int32_t>(w_vec.Ndy));
					optionsAux.push_back(buffer12);
					std::snprintf(buffer13, 30, "-DSWINDOWZ=%d", static_cast<int32_t>(w_vec.Ndz));
					optionsAux.push_back(buffer13);
				}
				if (w_vec.RDP_anatomical)
					optionsAux.push_back("-DRDPREF");
			}
			if (MethodList.ProxRDP && w_vec.RDPLargeNeighbor)
				optionsAux.push_back("-DRDPCORNERS");
			if (MethodList.TV && !w_vec.data.TV_use_anatomical) {
				optionsAux.push_back("-DTVGRAD");
				if (w_vec.data.TVtype == 6)
					optionsAux.push_back("-DTVW1");
				else if (w_vec.data.TVtype == 4)
					optionsAux.push_back("-DSATV");
				else if (w_vec.data.TVtype == 3)
					optionsAux.push_back("-DJPTV");
				if (w_vec.derivType > 0) {
					std::snprintf(buffer11, 30, "-DDIFFTYPE=%d", static_cast<int32_t>(w_vec.derivType));
					optionsAux.push_back(buffer11);
				}
			}
			else if ((MethodList.TV && w_vec.data.TV_use_anatomical) || MethodList.APLS) {
				optionsAux.push_back("-DTVGRAD");
				if (w_vec.data.TVtype == 1)
					optionsAux.push_back("-DANATOMICAL1");
				else if (w_vec.data.TVtype == 2)
					optionsAux.push_back("-DANATOMICAL2");
				else if (w_vec.data.TVtype == 5)
					optionsAux.push_back("-DANATOMICAL3");
				if (w_vec.derivType > 0) {
					std::snprintf(buffer11, 30, "-DDIFFTYPE=%d", static_cast<int32_t>(w_vec.derivType));
					optionsAux.push_back(buffer11);
				}
			}
			if (MethodList.ProxTV) {
				optionsAux.push_back("-DPROXTV");
				if (w_vec.UseL2Ball)
					optionsAux.push_back("-DL2");
				if (w_vec.derivType > 0) {
					std::snprintf(buffer11, 30, "-DDIFFTYPE=%d", static_cast<int32_t>(w_vec.derivType));
					optionsAux.push_back(buffer11);
				}
			}
			if (MethodList.ProxTGV || MethodList.TGV) {
				optionsAux.push_back("-DPROXTV");
				optionsAux.push_back("-DPROXTGV");
				if (w_vec.UseL2Ball)
					optionsAux.push_back("-DL2");
				if (w_vec.derivType > 0) {
					std::snprintf(buffer11, 30, "-DDIFFTYPE=%d", static_cast<int32_t>(w_vec.derivType));
					optionsAux.push_back(buffer11);
				}
				if (!inputScalars.TGV2D)
					optionsAux.push_back("-DTGVZ");
			}
			if (MethodList.ProxRDP)
				optionsAux.push_back("-DPROXRDP");
			if (local_sizePrior[1] > 0ULL) {
				std::snprintf(buffer18, 30, "-DLOCAL_SIZE=%d", static_cast<int32_t>(local_sizePrior[0]));
				optionsAux.push_back(buffer18);
				std::snprintf(buffer19, 30, "-DLOCAL_SIZE2=%d", static_cast<int32_t>(local_sizePrior[1]));
				optionsAux.push_back(buffer19);
				std::snprintf(buffer20, 30, "-DLOCAL_SIZE3=%d", static_cast<int32_t>(local_sizePrior[2]));
				optionsAux.push_back(buffer20);
			}
			else {
				std::snprintf(buffer18, 30, "-DLOCAL_SIZE=%d", static_cast<int32_t>(local_sizePrior[0]));
				optionsAux.push_back(buffer18);
			}
			if (MethodList.PKMA)
				optionsAux.push_back("-DPKMA");
			else if (MethodList.MBSREM)
				optionsAux.push_back("-DMBSREM");
			else if (MethodList.BSREM)
				optionsAux.push_back("-DBSREM");
			else if (MethodList.CPType) {
				optionsAux.push_back("-DPDHG");
				if (inputScalars.subsets > 1)
					optionsAux.push_back("-DSUBSETS");
			}
			status = buildProgram(inputScalars.verbose, contentAux, programAux, optionsAux);
			if (status == NVRTC_SUCCESS && DEBUG) {
				mexPrint("Aux program built\n");
			}
			else if (status != NVRTC_SUCCESS)
				return status;
			if (status == NVRTC_SUCCESS)
				memAlloc.auxMod = true;
		}
		if (DEBUG) {
			mexPrintBase("status = %u\n", status);
			mexEval();
		}
		return status;
	}

	/// <summary>
	/// Builds the input CUDA program
	/// </summary>
	/// <param name="verbose the level of verbosity"></param>
	/// <param name="contentFP program code"></param>
	/// <param name="program the program where to store the built program"></param>
	/// <param name="options preprocessor values for the build"></param>
	/// <returns></returns>
	inline nvrtcResult buildProgram(const int8_t verbose, std::string& content, CUmodule& module, std::vector<const char*>& options) {
		nvrtcResult status = NVRTC_SUCCESS;
		CUresult status2 = CUDA_SUCCESS;
		nvrtcProgram program;
		if (DEBUG || verbose >= 3) {
			for (int ll = 0; ll < options.size(); ll++)
				mexPrintBase("%s ", options[ll]);
			mexPrintBase("%s\n", "");
		}
		//const char* sourceCode = new char[content.size()];
		//sourceCode = content.c_str();
		status = nvrtcCreateProgram(&program, content.c_str(), "32bit", 0, NULL, NULL);
		if (status != NVRTC_SUCCESS) {
			std::cerr << nvrtcGetErrorString(status) << std::endl;
			return status;
		}
		//mexPrintBase("%s\n", content.c_str());

		// Build the program
		status = nvrtcCompileProgram(program, options.size(), options.data());
		// Build log in case of failure
		if (status != NVRTC_SUCCESS) {
			std::cerr << nvrtcGetErrorString(status) << std::endl;
			mexPrint("Failed to build CUDA program. Build log: \n");
			size_t len;
			char* buffer;
			nvrtcGetProgramLogSize(program, &len);
			buffer = (char*)calloc(len, sizeof(size_t));
			nvrtcGetProgramLog(program, buffer);
			mexPrintBase("%s\n", buffer);
			free(buffer);
			nvrtcDestroyProgram(&program);
			return status;
		}
		else if (verbose > 1)
			mexPrint("CUDA program built\n");
		size_t ptxSize;
		status = nvrtcGetPTXSize(program, &ptxSize);
		if (status != NVRTC_SUCCESS) {
			std::cerr << nvrtcGetErrorString(status) << std::endl;
			return status;
		}
		char* ptx = new char[ptxSize];
		status = nvrtcGetPTX(program, ptx);
		if (status != NVRTC_SUCCESS) {
			std::cerr << nvrtcGetErrorString(status) << std::endl;
			return status;
		}
		status2 = cuModuleLoadDataEx(&module, ptx, 0, 0, 0);
		if (status2 != CUDA_SUCCESS) {
			getErrorString(status2);
			return NVRTC_ERROR_BUILTIN_OPERATION_FAILURE;
		}
		if (DEBUG) {
			mexPrintBase("ptxSize = %u\n", ptxSize);
		}
		// Destroy the program.
		status = nvrtcDestroyProgram(&program);
		if (status != NVRTC_SUCCESS) {
			std::cerr << nvrtcGetErrorString(status) << std::endl;
			return status;
		}
		//delete[] sourceCode;
		delete[] ptx;
		return status;
	}

	/// <summary>
	/// Creates the necessary CUDA kernels from the input programs
	/// </summary>
	/// <param name="kernelFP forward projection kernel"></param>
	/// <param name="kernelBP backprojection kernel"></param>
	/// <param name="kernelNLM NLM kernel"></param>
	/// <param name="kernelMed MRP kernel"></param>
	/// <param name="kernelRDP RDP kernel"></param>
	/// <param name="programFP program containing forward projection"></param>
	/// <param name="programBP program containing backprojection"></param>
	/// <param name="programAux program containing NLM/MRP/RDP"></param>
	/// <param name="MethodList reconstruction algorithms selected"></param>
	/// <param name="w_vec specifies some of the special options/parameters used"></param>
	/// <param name="inputScalars various scalar parameters defining the build parameters"></param>
	/// <returns></returns>
	inline CUresult createKernels(CUfunction& kernelFP, CUfunction& kernelBP, CUfunction& kernelNLM, CUfunction& kernelMed,
		CUfunction& kernelRDP, CUfunction& kernelGGMRF, const CUmodule& programFP, const CUmodule& programBP, const CUmodule& programAux,
		const RecMethods& MethodList, const Weighting& w_vec, const scalarStruct& inputScalars, const int type = -1) {
		CUresult status = CUDA_SUCCESS;
		// Kernel for the OS-methods (OSEM, RAMLA, RBI, BSREM, etc.)
		if (inputScalars.FPType == 4 || inputScalars.BPType == 4) {
			if (inputScalars.FPType == 4) {
				status = cuModuleGetFunction(&kernelFP, programFP, "projectorType4Forward");
				if (status != CUDA_SUCCESS) {
					getErrorString(status);
					mexPrint("Failed to create projector type 4 FP kernel\n");
					return status;
				}
				else if (DEBUG || inputScalars.verbose >= 2) {
					mexPrint("CUDA kernel for projector type 4 FP successfully created\n");
				}
			}
			if (inputScalars.BPType == 4) {
				if (inputScalars.FPType == 4 && inputScalars.CT)
					status = cuModuleGetFunction(&kernelBP, programFP, "projectorType4Backward");
				else if (!inputScalars.CT)
					status = cuModuleGetFunction(&kernelBP, programBP, "projectorType4Forward");
				else
					status = cuModuleGetFunction(&kernelBP, programBP, "projectorType4Backward");
				if (status != CUDA_SUCCESS) {
					getErrorString(status);
					mexPrint("Failed to create projector type 4 BP kernel\n");
					return status;
				}
				else if (DEBUG || inputScalars.verbose >= 2) {
					mexPrint("CUDA kernel for projector type 4 BP successfully created\n");
				}
			}
		}
		if (inputScalars.FPType == 5 || inputScalars.BPType == 5) {
			if (inputScalars.FPType == 5) {
				status = cuModuleGetFunction(&kernelFP, programFP, "projectorType5Forward");
				if (status != CUDA_SUCCESS) {
					getErrorString(status);
					mexPrint("Failed to create projector type 5 FP kernel\n");
					return status;
				}
				else if (DEBUG || inputScalars.verbose >= 2) {
					mexPrint("CUDA kernel for projector type 5 FP successfully created\n");
				}
			}
			if (inputScalars.BPType == 5) {
				if (inputScalars.FPType == 5)
					status = cuModuleGetFunction(&kernelBP, programFP, "projectorType5Backward");
				else
					status = cuModuleGetFunction(&kernelBP, programBP, "projectorType5Backward");
				if (status != CUDA_SUCCESS) {
					getErrorString(status);
					mexPrint("Failed to create projector type 5 BP kernel\n");
					return status;
				}
				else if (DEBUG || inputScalars.verbose >= 2) {
					mexPrint("CUDA kernel for projector type 5 BP successfully created\n");
				}
			}
		}
		if (inputScalars.BPType == 1 || inputScalars.BPType == 2 || inputScalars.BPType == 3 || inputScalars.FPType == 1 || inputScalars.FPType == 2 || inputScalars.FPType == 3) {
			if ((inputScalars.FPType == 1 || inputScalars.FPType == 2 || inputScalars.FPType == 3)) {
				status = cuModuleGetFunction(&kernelFP, programFP, "projectorType123");
				if (status != CUDA_SUCCESS) {
					getErrorString(status);
					mexPrint("Failed to create projector type 1-3 FP kernel\n");
					return status;
				}
				else if (DEBUG || inputScalars.verbose >= 2) {
					mexPrint("CUDA kernel for projector type 1-3 FP successfully created\n");
				}
			}
			if (inputScalars.BPType == 1 || inputScalars.BPType == 2 || inputScalars.BPType == 3) {
				status = cuModuleGetFunction(&kernelBP, programBP, "projectorType123");
				if (status != CUDA_SUCCESS) {
					getErrorString(status);
					mexPrint("Failed to create projector type 1-3 BP kernel\n");
					return status;
				}
				else if (DEBUG || inputScalars.verbose >= 2) {
					mexPrint("CUDA kernel for projector type 1-3 BP successfully created\n");
				}
			}

		}

		if (MethodList.NLM) {
			status = cuModuleGetFunction(&kernelNLM, programAux, "NLM");

			if (status != CUDA_SUCCESS) {
				getErrorString(status);
				mexPrint("Failed to create NLM kernel\n");
				return status;
			}
			else if (DEBUG || inputScalars.verbose >= 2) {
				mexPrint("NLM kernel successfully created\n");
			}
		}
		if (MethodList.MRP) {
			status = cuModuleGetFunction(&kernelMed, programAux, "medianFilter3D");

			if (status != CUDA_SUCCESS) {
				getErrorString(status);
				mexPrint("Failed to create Median kernel\n");
				return status;
			}
			else if (DEBUG || inputScalars.verbose >= 2) {
				mexPrint("Median kernel successfully created\n");
			}
		}
		if (MethodList.RDP) {
			status = cuModuleGetFunction(&kernelRDP, programAux, "RDPKernel");

			if (status != CUDA_SUCCESS) {
				getErrorString(status);
				mexPrint("Failed to create RDP kernel\n");
				return status;
			}
			else if (DEBUG || inputScalars.verbose >= 2) {
				mexPrint("RDP kernel successfully created\n");
			}
		}
		if (MethodList.GGMRF) {
			status = cuModuleGetFunction(&kernelGGMRF, programAux, "GGMRFKernel");

			if (status != CUDA_SUCCESS) {
				getErrorString(status);
				mexPrint("Failed to create GGMRF kernel\n");
				return status;
			}
			else if (DEBUG || inputScalars.verbose >= 2) {
				mexPrint("GGMRF kernel successfully created\n");
			}
		}
		if (MethodList.TV) {
			status = cuModuleGetFunction(&kernelTV, programAux, "TVKernel");

			if (status != CUDA_SUCCESS) {
				getErrorString(status);
				mexPrint("Failed to create TV kernel\n");
				return status;
			}
			else if (DEBUG || inputScalars.verbose >= 2) {
				mexPrint("TV kernel successfully created\n");
			}
		}
		if (MethodList.hyperbolic) {
			status = cuModuleGetFunction(&kernelHyper, programAux, "hyperbolicKernel");

			if (status != CUDA_SUCCESS) {
				getErrorString(status);
				mexPrint("Failed to create hyperbolic prior kernel\n");
				return status;
			}
			else if (DEBUG || inputScalars.verbose >= 2) {
				mexPrint("Hyperbolic prior kernel successfully created\n");
			}
		}
		if (MethodList.PKMA || MethodList.BSREM || MethodList.MBSREM) {
			status = cuModuleGetFunction(&kernelPoisson, programAux, "PoissonUpdate");

			if (status != CUDA_SUCCESS) {
				getErrorString(status);
				mexPrint("Failed to create Poisson Update kernel\n");
				return status;
			}
			else if (DEBUG || inputScalars.verbose >= 2) {
				mexPrint("Poisson Update kernel successfully created\n");
			}
		}
		if (MethodList.CPType) {
			status = cuModuleGetFunction(&kernelPDHG, programAux, "PDHGUpdate");

			if (status != CUDA_SUCCESS) {
				getErrorString(status);
				mexPrint("Failed to create PDHG Update kernel\n");
				return status;
			}
			else if (DEBUG || inputScalars.verbose >= 2) {
				mexPrint("PDHG Update kernel successfully created\n");
			}
		}
		if (MethodList.ProxTV) {
			status = cuModuleGetFunction(&kernelProxTVq, programAux, "ProxTVq");
			status = cuModuleGetFunction(&kernelProxTVDiv, programAux, "ProxTVDivergence");
			status = cuModuleGetFunction(&kernelProxTVGrad, programAux, "ProxTVGradient");

			if (status != CUDA_SUCCESS) {
				getErrorString(status);
				mexPrint("Failed to create CPTV kernel\n");
				return status;
			}
			else if (DEBUG || inputScalars.verbose >= 2) {
				mexPrint("CPTV kernel successfully created\n");
			}
		}
		if (MethodList.ProxRDP) {
			status = cuModuleGetFunction(&kernelProxq, programAux, "Proxq");
			status = cuModuleGetFunction(&kernelProxRDP, programAux, "ProxRDP");
			status = cuModuleGetFunction(&kernelProxTrans, programAux, "ProxTrans");

			if (status != CUDA_SUCCESS) {
				getErrorString(status);
				mexPrint("Failed to create proximal RDP kernel\n");
				return status;
			}
			else if (DEBUG || inputScalars.verbose >= 2) {
				mexPrint("Proximal RDP kernel successfully created\n");
			}
		}
		if (MethodList.ProxNLM) {
			status = cuModuleGetFunction(&kernelProxq, programAux, "Proxq");
			status = cuModuleGetFunction(&kernelProxNLM, programAux, "ProxNLM");
			status = cuModuleGetFunction(&kernelProxTrans, programAux, "ProxTrans");

			if (status != CUDA_SUCCESS) {
				getErrorString(status);
				mexPrint("Failed to create proximal NLM kernel\n");
				return status;
			}
			else if (DEBUG || inputScalars.verbose >= 2) {
				mexPrint("Proximal NLM kernel successfully created\n");
			}
		}
		if (MethodList.ProxTGV) {
			status = cuModuleGetFunction(&kernelProxTVq, programAux, "ProxTVq");
			status = cuModuleGetFunction(&kernelProxTGVq, programAux, "ProxTGVq");
			status = cuModuleGetFunction(&kernelProxTVDiv, programAux, "ProxTVDivergence");
			status = cuModuleGetFunction(&kernelProxTVGrad, programAux, "ProxTVGradient");
			status = cuModuleGetFunction(&kernelProxTGVDiv, programAux, "ProxTGVDivergence");
			status = cuModuleGetFunction(&kernelProxTGVSymmDeriv, programAux, "ProxTGVSymmDeriv");

			if (status != CUDA_SUCCESS) {
				getErrorString(status);
				mexPrint("Failed to create CPTGV kernel\n");
				return status;
			}
			else if (DEBUG || inputScalars.verbose >= 2) {
				mexPrint("CPTGV kernel successfully created\n");
			}
		}
		if (w_vec.precondTypeMeas[1] || w_vec.precondTypeIm[5]) {
			status = cuModuleGetFunction(&kernelElementMultiply, programAux, "vectorElementMultiply");
			if (status != CUDA_SUCCESS) {
				getErrorString(status);
				mexPrint("Failed to create element-wise kernels\n");
				return status;
			}
			else if (DEBUG || inputScalars.verbose >= 2) {
				mexPrint("Element-wise kernels successfully created\n");
			}
			status = cuModuleGetFunction(&kernelElementDivision, programAux, "vectorElementDivision");

			if (status != CUDA_SUCCESS) {
				getErrorString(status);
				mexPrint("Failed to create element-wise kernels\n");
				return status;
			}
			else if (DEBUG || inputScalars.verbose >= 2) {
				mexPrint("Element-wise kernels successfully created\n");
			}
		}
		if (inputScalars.computeSensImag) {
			if (inputScalars.BPType == 4)
				status = cuModuleGetFunction(&kernelSensList, programSens, "projectorType4Forward");
			else
				status = cuModuleGetFunction(&kernelSensList, programSens, "projectorType123");
			if (status != CUDA_SUCCESS) {
				getErrorString(status);
				mexPrint("Failed to create sensitivity image kernels\n");
				return status;
			}
		}
		//if (type == 0) {
		//	kernelsumma = cuModuleGetFunction(programAux, "summa", &status);
		//	if (status != CUDA_SUCCESS) {
		//		getErrorString(status);
		//		mexPrint("Failed to create implementation 3 kernels\n");
		//		return status;
		//	}
		//	kernelEstimate = cuModuleGetFunction(programAux, "computeEstimate", &status);
		//	if (status != CUDA_SUCCESS) {
		//		getErrorString(status);
		//		mexPrint("Failed to create implementation 3 kernels\n");
		//		return status;
		//	}
		//	kernelForward = cuModuleGetFunction(programAux, "forward", &status);
		//	if (inputScalars.use_psf)
		//		kernelPSFf = cuModuleGetFunction(programAux, "Convolution3D_f", &status);
		//	//kernelDiv = cuModuleGetFunction(programAux, "vectorDiv", &status);
		//	//kernelMult = cuModuleGetFunction(programAux, "vectorMult", &status);

		//	if (status != CUDA_SUCCESS) {
		//		getErrorString(status);
		//		mexPrint("Failed to create implementation 3 kernels\n");
		//		return status;
		//	}
		//	else if (DEBUG || inputScalars.verbose >= 2) {
		//		mexPrint("Implementation 3 kernels successfully created\n");
		//	}
		//}
		return status;
	}
public:
	//CUcontext CLContext;
	std::vector<CUdevice> CUDeviceID;
	std::vector<CUstream> CLCommandQueue;
	CUfunction kernelMBSREM, kernelFP, kernelBP, kernelNLM, kernelMed, kernelRDP, kernelProxTVq, kernelProxTVDiv, kernelProxTVGrad, kernelElementMultiply, kernelElementDivision,
		kernelTV, kernelProxTGVSymmDeriv, kernelProxTGVDiv, kernelProxTGVq, kernelPoisson, kernelPDHG, kernelProxRDP, kernelProxq, kernelProxTrans, kernelProxNLM, kernelGGMRF,
		kernelsumma, kernelEstimate, kernelPSF, kernelPSFf, kernelDiv, kernelMult, kernelForward, kernelSensList, kernelApu, kernelHyper;
	CUmodule programFP, programBP, programAux, programSens;
	CUdeviceptr d_angle, d_xcenter, d_ycenter, d_zcenter, d_V, d_TOFCenter, *d_output, *d_meanBP, *d_meanFP, d_eFOVIndices, d_weights, *d_inputB, *d_W, *d_gaussianNLM;
	CUtexObject d_maskFP, d_maskBP, d_maskPrior;
	CUtexObject d_inputImage, d_imageX, d_imageY, d_attenIm, d_urefIm, d_inputI, d_RDPrefI;
	CUarray atArray, uRefArray, maskArrayBP, maskArrayPrior, BPArray, FPArray, integArrayXY, imArray;
	CUdeviceptr *d_qX, *d_qY, *d_qZ;
	CUdeviceptr *d_rX, *d_rY, *d_rXY, *d_rZ, *d_rXZ, *d_rYZ;
	CUdeviceptr *d_vX, *d_vY, *d_vZ;
	CUdeviceptr *d_vector, *d_input;
<<<<<<< HEAD
	CUdeviceptr* d_im, *d_rhs, *d_U, d_g, d_uref, *d_refIm, d_attenB, d_maskFPB, d_maskBPB, *d_RDPref;
	CUdeviceptr d_rayShiftsDetector, d_rayShiftsSource; // SPECT
=======
	CUdeviceptr* d_im, *d_rhs, *d_U, d_g, d_uref, *d_refIm, d_attenB, d_maskBPB, *d_RDPref;
>>>>>>> 5b4746b5
	//CUdeviceptr d_outputCT;
	std::vector<void*> FPArgs, BPArgs, SensArgs;
	CUDA_im_vectors vec_opencl;
	// Distance from the origin to the corner of the image, voxel size and distance from the origin to the opposite corner of the image
	std::vector<float3> b, d, bmax;
	// Image dimensions
	std::vector<int3> d_N;

	std::vector<CUtexObject> d_maskFP3;
	std::vector<CUdeviceptr> d_maskFPB;
	std::vector<CUarray> maskArrayFP;
	std::vector<CUdeviceptr> d_normFull, d_scatFull, d_xFull, d_zFull;
	std::vector<CUdeviceptr> d_L;
	std::vector<CUdeviceptr*> d_Summ;
	std::vector<CUdeviceptr> d_zindex;
	std::vector<CUdeviceptr> d_xyindex;
	std::vector<CUdeviceptr> d_norm;
	std::vector<CUdeviceptr> d_scat;
	std::vector<CUdeviceptr> d_x;
	std::vector<CUdeviceptr> d_z;
	std::vector<CUdeviceptr> d_atten;
	std::vector<CUdeviceptr> d_T;
	std::vector<CUdeviceptr> d_trIndex;
	std::vector<CUdeviceptr> d_axIndex;
	CUDA_TEXTURE_DESC texDesc;
	CUDA_ARRAY_DESCRIPTOR arr2DDesc;
	CUDA_ARRAY3D_DESCRIPTOR_st arr3DDesc;
	CUDA_RESOURCE_DESC resDesc;
	CUDA_RESOURCE_VIEW_DESC viewDesc;
	unsigned char no_norm = 0;
	int proj6 = 1;
	size_t memSize = 0ULL;
	std::vector<std::vector<size_t>> erotusBP, erotusPDHG;
	~ProjectorClass() {
		CUresult status = CUDA_SUCCESS;
		if (memAlloc.FPMod)
			getErrorString(cuModuleUnload(programFP));
		if (memAlloc.BPMod)
			getErrorString(cuModuleUnload(programBP));
		if (memAlloc.auxMod)
			getErrorString(cuModuleUnload(programAux));
		if (memAlloc.SensMod)
			getErrorString(cuModuleUnload(programSens));
		//if (memAlloc.xC)
		//	getErrorString(cuMemFree(d_xcenter));
		//if (memAlloc.yC)
		//	getErrorString(cuMemFree(d_ycenter));
		//if (memAlloc.zC)
		//	getErrorString(cuMemFree(d_zcenter));
		if (memAlloc.attenM) {
			for (int kk = 0; kk < memAlloc.aSteps; kk++) {
				getErrorString(cuMemFree(d_atten[kk]));
			}
		}
		if (memAlloc.V)
			getErrorString(cuMemFree(d_V));
		if (memAlloc.xSteps >= 0) {
			for (int kk = 0; kk <= memAlloc.xSteps; kk++) {
				getErrorString(cuMemFree(d_x[kk]));
			}
		}
		if (memAlloc.zType == 0) {
			getErrorString(cuMemFree(d_z[memAlloc.zSteps]));
		}
		else if (memAlloc.zType == 1) {
			for (int kk = 0; kk <= memAlloc.zSteps; kk++) {
				getErrorString(cuMemFree(d_z[kk]));
			}
		}
		if (memAlloc.offsetT) {
			for (int kk = 0; kk < memAlloc.oSteps; kk++) {
				getErrorString(cuMemFree(d_T[kk]));
			}
		}
		if (memAlloc.TOF) {
			getErrorString(cuMemFree(d_TOFCenter));
		}
		if (memAlloc.eFOV) {
			getErrorString(cuMemFree(d_eFOVIndices));
		}
		if (memAlloc.rayShifts) {
			getErrorString(cuMemFree(d_rayShiftsDetector));
			getErrorString(cuMemFree(d_rayShiftsSource));
		}
		if (memAlloc.GGMRF) {
			getErrorString(cuMemFree(d_weights));
		}
		if (memAlloc.norm) {
			for (int kk = 0; kk < memAlloc.nSteps; kk++) {
				getErrorString(cuMemFree(d_norm[kk]));
			}
		}
		if (memAlloc.extra) {
			for (int kk = 0; kk < memAlloc.eSteps; kk++) {
				getErrorString(cuMemFree(d_scat[kk]));
			}
		}
		if (memAlloc.indexBased) {
			for (int kk = 0; kk < memAlloc.iSteps; kk++) {
				getErrorString(cuMemFree(d_trIndex[kk]));
				getErrorString(cuMemFree(d_axIndex[kk]));
			}
		}
		if (memAlloc.angle)
			getErrorString(cuMemFree(d_angle));
		if (memAlloc.xFull)
			getErrorString(cuMemFree(d_xFull[0]));
		if (memAlloc.zFull)
			getErrorString(cuMemFree(d_zFull[0]));
		if (memAlloc.maskFP) {
			if (useBuffers) {
				for (int ll = 0; ll < d_maskFPB.size(); ll++)
					getErrorString(cuMemFree(d_maskFPB[ll]));
			}
			else {
				if (d_maskFP3.size() > 0) {
					for (int ll = 0; ll < d_maskFP3.size(); ll++)
						getErrorString(cuTexObjectDestroy(d_maskFP3[ll]));
				}
				else {
					getErrorString(cuTexObjectDestroy(d_maskFP));
				}
				for (int ll = 0; ll < maskArrayFP.size(); ll++)
					getErrorString(cuArrayDestroy(maskArrayFP[ll]));
			}
		}
		if (memAlloc.maskBP) {
			if (useBuffers) {
				getErrorString(cuMemFree(d_maskBPB));
			}
			else {
				getErrorString(cuTexObjectDestroy(d_maskBP));
				getErrorString(cuArrayDestroy(maskArrayBP));
			}
		}
		if (memAlloc.atten) {
			if (useBuffers) {
				getErrorString(cuMemFree(d_attenB));
			}
			else {
				getErrorString(cuTexObjectDestroy(d_attenIm));
				getErrorString(cuArrayDestroy(atArray));
			}
		}
		if (memAlloc.priorMask) {
			getErrorString(cuTexObjectDestroy(d_maskPrior));
			getErrorString(cuArrayDestroy(maskArrayPrior));
		}
		if (memAlloc.NLMRef == 1) {
			getErrorString(cuTexObjectDestroy(d_urefIm));
			getErrorString(cuArrayDestroy(uRefArray));
		}
		else if (memAlloc.NLMRef == 2) {
			getErrorString(cuMemFree(d_uref));
		}
	}
	/// <summary>
	/// This function creates the projector class object
	/// </summary>
	/// <param name="inputScalars various scalar parameters defining the build parameters and what features to use"></param>
	/// <param name="w_vec specifies some of the special options/parameters used"></param>
	/// <param name="MethodList specifies the algorithms and priors used"></param>
	/// <param name="header_directory the location of the kernel and header files"></param>
	/// <returns></returns>
	inline int addProjector(scalarStruct& inputScalars, Weighting& w_vec, const RecMethods& MethodList, const char* header_directory, const int type = -1) {
		// Set-up the local group size
		local_size[0] = 32U;
		local_size[1] = 1U;
		local_size[2] = 1U;
		if (inputScalars.BPType == 1 || inputScalars.BPType == 2 || inputScalars.BPType == 3 || (inputScalars.BPType == 4 && (!inputScalars.CT && !inputScalars.PET && !inputScalars.SPECT)))
			local_size[0] = 128ULL;
		if (inputScalars.BPType == 4 || inputScalars.BPType == 5 || ((inputScalars.PET || inputScalars.SPECT || inputScalars.CT) && inputScalars.listmode == 0)) {
			if (inputScalars.nColsD > 1 && !(inputScalars.BPType == 4 && (!inputScalars.CT && !inputScalars.PET && !inputScalars.SPECT))) {
				local_size[0] = 16U;
				local_size[1] = 16U;
			}
		}
		if (DEBUG) {
			mexPrintBase("inputScalars.nColsD = %u\n", inputScalars.nColsD);
			mexPrintBase("inputScalars.nRowsD = %u\n", inputScalars.nRowsD);
			mexPrintBase("local_size[0] = %u\n", local_size[0]);
			mexPrintBase("local_size[1] = %u\n", local_size[1]);
			mexEval();
		}
		// Local group for priors
		local_sizePrior[0] = 16U;
		local_sizePrior[1] = 16U;
		local_sizePrior[2] = 1U;
		CUresult status = CUDA_SUCCESS;
		nvrtcResult status2 = NVRTC_SUCCESS;
		proj6 = 0;


		// Create the CUDA context and command queue and assign the device
//#ifdef AF
		//CLContext = afcu::getContext(true);
		//std::vector<CUdevice> devices = CLContext.getInfo<CL_CONTEXT_DEVICES>(&status);
		//if (status != CUDA_SUCCESS) {
		//	getErrorString(status);
		//	return status;
		//}
		int af_id = af::getDevice();
		CUDeviceID.push_back(afcu::getNativeId(af_id));
		//CUstream testi = afcu::getStream(CUDeviceID[0]);
		CLCommandQueue.push_back(afcu::getStream(CUDeviceID[0]));
//#else
//		status = clGetPlatformsContext(inputScalars.platform, CLContext, CLCommandQueue, inputScalars.usedDevices, CUDeviceID);
//#endif
		// For NVIDIA cards, 32 local size seems more optimal with 1D kernelFP
		//std::string deviceName = CUDeviceID[0].getInfo<CL_DEVICE_VENDOR>(&status);
		//std::string NV("NVIDIA Corporation");
		//if (NV.compare(deviceName) == 0 && (inputScalars.projector_type == 1 || inputScalars.projector_type == 11) && local_size[1] == 1ULL)
		//	local_size[0] = 32ULL;
		//if (DEBUG) {
		//	unsigned long long apu = CUDeviceID[0].getInfo<CL_DEVICE_MAX_MEM_ALLOC_SIZE>(&status);
		//	unsigned int apu2 = CUDeviceID[0].getInfo<CL_DEVICE_ADDRESS_BITS>(&status);
		//	mexPrintBase("CL_DEVICE_MAX_MEM_ALLOC_SIZE = %llu\n", apu);
		//	mexPrintBase("CL_DEVICE_ADDRESS_BITS = %u\n", apu2);
		//	mexEval();
		//}

		status2 = createProgram(programFP, programBP, programAux, header_directory, inputScalars, MethodList, w_vec, local_size, type);
		if (status2 != NVRTC_SUCCESS) {
			std::cerr << "Error while creating program" << std::endl;
			return -1;
		}
		else if (DEBUG || inputScalars.verbose >= 2) {
			mexPrint("CUDA programs successfully created\n");
		}

		status = createKernels(kernelFP, kernelBP, kernelNLM, kernelMed, kernelRDP, kernelGGMRF, programFP, programBP, programAux, MethodList, w_vec, inputScalars, type);
		if (status != CUDA_SUCCESS) {
			mexPrint("Failed to create kernels\n");
			return -1;
		}
		else if (DEBUG || inputScalars.verbose >= 2) {
			mexPrint("CUDA kernels successfully created\n");
		}
		//format.image_channel_order = CL_A;
		//format.image_channel_data_type = CL_FLOAT;
		//formatMask.image_channel_order = CL_A;
		//formatMask.image_channel_data_type = CL_UNSIGNED_INT8;

		if ((inputScalars.CT || inputScalars.SPECT || inputScalars.PET) && inputScalars.listmode == 0) {
			erotus[0] = inputScalars.nRowsD % local_size[0];
			if (inputScalars.FPType == 5)
				erotus[1] = ((inputScalars.nColsD + NVOXELSFP - 1) / NVOXELSFP) % local_size[1];
			else
				erotus[1] = inputScalars.nColsD % local_size[1];
			if (erotus[1] > 0)
				erotus[1] = (local_size[1] - erotus[1]);
			if (erotus[0] > 0)
				erotus[0] = (local_size[0] - erotus[0]);
		}

		if ((MethodList.ProxTGV || MethodList.ProxTV || MethodList.ProxRDP)) {
			erotusPriorEFOV[0] = inputScalars.NxPrior % local_sizePrior[0];
			erotusPriorEFOV[1] = inputScalars.NyPrior % local_sizePrior[1];
			erotusPriorEFOV[2] = inputScalars.NzPrior % local_sizePrior[2];
			if (erotusPriorEFOV[0] > 0)
				erotusPriorEFOV[0] = (local_sizePrior[0] - erotusPriorEFOV[0]);
			if (erotusPriorEFOV[1] > 0)
				erotusPriorEFOV[1] = (local_sizePrior[1] - erotusPriorEFOV[1]);
			if (erotusPriorEFOV[2] > 0)
				erotusPriorEFOV[2] = (local_sizePrior[1] - erotusPriorEFOV[2]);
			globalPriorEFOV[0] = (inputScalars.NxPrior + erotusPriorEFOV[0]) / local_sizePrior[0];
			globalPriorEFOV[1] = (inputScalars.NyPrior + erotusPriorEFOV[1]) / local_sizePrior[1];
			globalPriorEFOV[2] = (inputScalars.NzPrior + erotusPriorEFOV[2]) / local_sizePrior[2];
		}

		erotusBP.resize(2);
		erotusPDHG.resize(2);
		if (MethodList.CPType || MethodList.PKMA || MethodList.BSREM || MethodList.RAMLA || MethodList.MRAMLA || MethodList.MBSREM) {
			for (int ii = 0; ii <= inputScalars.nMultiVolumes; ii++) {
				erotusPDHG[0].emplace_back(inputScalars.Nx[ii] % local_sizePrior[0]);
				erotusPDHG[1].emplace_back(inputScalars.Ny[ii] % local_sizePrior[1]);
				if (erotusPDHG[0][ii] > 0)
					erotusPDHG[0][ii] = (local_sizePrior[0] - erotusPDHG[0][ii]);
				if (erotusPDHG[1][ii] > 0)
					erotusPDHG[1][ii] = (local_sizePrior[1] - erotusPDHG[1][ii]);
			}
		}
		for (int ii = 0; ii <= inputScalars.nMultiVolumes; ii++) {
			erotusBP[0].emplace_back(inputScalars.Nx[ii] % local_size[0]);
			erotusBP[1].emplace_back(inputScalars.Ny[ii] % local_size[1]);
			if (erotusBP[0][ii] > 0)
				erotusBP[0][ii] = (local_size[0] - erotusBP[0][ii]);
			if (erotusBP[1][ii] > 0)
				erotusBP[1][ii] = (local_size[1] - erotusBP[1][ii]);
		}
		local[0] = local_size[0];
		local[1] = local_size[1];
		local[2] = 1;
		localPrior[0] = local_sizePrior[0];
		localPrior[1] = local_sizePrior[1];
		localPrior[2] = local_sizePrior[2];
		erotusPrior[0] = inputScalars.Nx[0] % local_sizePrior[0];
		erotusPrior[1] = inputScalars.Ny[0] % local_sizePrior[1];
		erotusPrior[2] = inputScalars.Nz[0] % local_sizePrior[2];
		if (erotusPrior[0] > 0)
			erotusPrior[0] = (local_sizePrior[0] - erotusPrior[0]);
		if (erotusPrior[1] > 0)
			erotusPrior[1] = (local_sizePrior[1] - erotusPrior[1]);
		if (erotusPrior[2] > 0)
			erotusPrior[2] = (local_sizePrior[1] - erotusPrior[2]);
		globalPrior[0] = (inputScalars.Nx[0] + erotusPrior[0]) / localPrior[0];
		globalPrior[1] = (inputScalars.Ny[0] + erotusPrior[1]) / localPrior[1];
		globalPrior[2] = (inputScalars.Nz[0] + erotusPrior[2]) / localPrior[2];
		d_NOrig = make_vec3<int3>(static_cast<int>(inputScalars.NxOrig), static_cast<int>(inputScalars.NyOrig), static_cast<int>(inputScalars.NzOrig));
		d_NPrior = make_vec3<int3>(static_cast<int>(inputScalars.NxPrior), static_cast<int>(inputScalars.NyPrior), static_cast<int>(inputScalars.NzPrior));
		dPitch = { w_vec.dPitchX, w_vec.dPitchY };
		b.resize(inputScalars.nMultiVolumes + 1);
		d.resize(inputScalars.nMultiVolumes + 1);
		d_N.resize(inputScalars.nMultiVolumes + 1);
		bmax.resize(inputScalars.nMultiVolumes + 1);
		for (int ii = 0; ii <= inputScalars.nMultiVolumes; ii++) {
			b[ii] = make_vec3<float3>(inputScalars.bx[ii], inputScalars.by[ii], inputScalars.bz[ii]);
			d[ii] = make_vec3<float3>(inputScalars.dx[ii], inputScalars.dy[ii], inputScalars.dz[ii]);
			d_N[ii] = make_vec3<int3>(static_cast<int>(inputScalars.Nx[ii]), static_cast<int>(inputScalars.Ny[ii]), static_cast<int>(inputScalars.Nz[ii]));
			bmax[ii] = make_vec3<float3>(static_cast<float>(inputScalars.Nx[ii]) * inputScalars.dx[ii] + inputScalars.bx[ii],
				static_cast<float>(inputScalars.Ny[ii]) * inputScalars.dy[ii] + inputScalars.by[ii],
				static_cast<float>(inputScalars.Nz[ii]) * inputScalars.dz[ii] + inputScalars.bz[ii]);
		}
		if (inputScalars.listmode > 0 && inputScalars.computeSensImag) {
			erotusSens[0] = inputScalars.det_per_ring % local_size[0];
			erotusSens[1] = inputScalars.det_per_ring % local_size[1];
			if (erotusSens[1] > 0)
				erotusSens[1] = (local_size[1] - erotusSens[1]);
			if (erotusSens[0] > 0)
				erotusSens[0] = (local_size[0] - erotusSens[0]);
			d_xFull.resize(1);
			d_zFull.resize(1);
		}
		if (DEBUG)
			mexPrint("Luuppi valmis\n");
		//vec_opencl.d_rhs_os.resize(1);
		d_Summ.resize(1);
		d_Summ[0] = nullptr;
		return 0;
	}

	/// <summary>
	/// This function first creates the necessary CUDA buffers and then writes the data to them
	/// </summary>
	/// <param name="length the number of measurements/projection/sinograms per subset"></param>
	/// <param name="x the x/y/z coordinates for the detectors (PET and SPECT) or source and detector (CT). z-coordinate applies only for CT"></param>
	/// <param name="z_det the z coordinates for the detectors (PET and SPECT) or the directional vectors for the detector panel pixels (CT)"></param>
	/// <param name="xy_index subset indices for subsets types &lt; 8, x/y dimensions"></param>
	/// <param name="z_index same as above but for z dimension"></param>
	/// <param name="L raw data detector indices"></param>
	/// <param name="pituus cumulative sum of length"></param>
	/// <param name="atten attenuation image"></param>
	/// <param name="norm normalization matrix"></param>
	/// <param name="extraCorr scatter data (for multiplicative scatter correction)"></param>
	/// <param name="x_center x-coordinates of the voxel centers"></param>
	/// <param name="y_center y-coordinates of the voxel centers"></param>
	/// <param name="z_center z-coordinates of the voxel centers"></param>
	/// <param name="inputScalars various scalar parameters defining the build parameters and what features to use"></param>
	/// <param name="w_vec specifies some of the special options/parameters used"></param>
	/// <param name="MethodList specifies the algorithms and priors used"></param>
	/// <param name="Sin measurement data (sinograms or projections)"></param>
	/// <param name="sc_ra randoms and/or scatter data (for additive scatter correction or for randoms correction)"></param>
	/// <returns></returns>
	inline int createAndWriteBuffers(const std::vector<int64_t>& length, const float* x, const float* z_det, const uint32_t* xy_index,
		const uint16_t* z_index, const uint16_t* L, const int64_t* pituus, const float* atten, const float* norm, const float* extraCorr,
		const scalarStruct& inputScalars, const Weighting& w_vec, const RecMethods& MethodList) {
		CUresult status = CUDA_SUCCESS;
		size_t vecSize = 1;
		if ((inputScalars.PET || inputScalars.CT || inputScalars.SPECT) && inputScalars.listmode == 0)
			vecSize = static_cast<size_t>(inputScalars.nRowsD) * static_cast<size_t>(inputScalars.nColsD);
		// Create the necessary buffers
		if (MethodList.GGMRF || (MethodList.RDP && w_vec.RDPLargeNeighbor) || MethodList.hyperbolic) {
			status = cuMemAlloc(&d_weights, sizeof(float) * (w_vec.Ndx * 2 + 1) * (w_vec.Ndy * 2 + 1) * (w_vec.Ndz * 2 + 1) - 1);
			if (status != CUDA_SUCCESS) {
				getErrorString(status);
				return -1;
			}
			memAlloc.GGMRF = true;
		}
		//else if (MethodList.hyperbolic) {
		//	status = cuMemAlloc(&d_weights, sizeof(float) * ((w_vec.Ndx * 2 + 1) * (w_vec.Ndy * 2 + 1) * (w_vec.Ndz * 2 + 1) - 1));
		//	if (status != CUDA_SUCCESS) {
		//		getErrorString(status);
		//		return -1;
		//	}
		//	memAlloc.GGMRF = true;
		//}
		if (w_vec.NLM_anatomical && (MethodList.NLM || MethodList.ProxNLM)) {
			if (inputScalars.useImages) {
				std::memset(&texDesc, 0, sizeof(texDesc));
				std::memset(&resDesc, 0, sizeof(resDesc));
				std::memset(&arr3DDesc, 0, sizeof(arr3DDesc));
				std::memset(&arr2DDesc, 0, sizeof(arr2DDesc));
				std::memset(&viewDesc, 0, sizeof(viewDesc));
				arr3DDesc.Format = CUarray_format::CU_AD_FORMAT_FLOAT;
				arr3DDesc.NumChannels = 1;
				arr3DDesc.Height = inputScalars.Nx[0];
				arr3DDesc.Width = inputScalars.Ny[0];
				arr3DDesc.Depth = inputScalars.Nz[0];
				status = cuArray3DCreate(&uRefArray, &arr3DDesc);
				CUDA_MEMCPY3D cpy3d;
				std::memset(&cpy3d, 0, sizeof(cpy3d));
				cpy3d.srcMemoryType = CUmemorytype::CU_MEMORYTYPE_HOST;
				cpy3d.srcHost = w_vec.NLM_ref;
				cpy3d.srcPitch = inputScalars.Ny[0] * sizeof(float);
				cpy3d.srcHeight = inputScalars.Nx[0];
				cpy3d.dstMemoryType = CUmemorytype::CU_MEMORYTYPE_ARRAY;
				cpy3d.dstArray = uRefArray;
				cpy3d.WidthInBytes = inputScalars.Ny[0] * sizeof(float);
				cpy3d.Height = inputScalars.Nx[0];
				cpy3d.Depth = inputScalars.Nz[0];
				status = cuMemcpy3D(&cpy3d);
				resDesc.resType = CUresourcetype::CU_RESOURCE_TYPE_ARRAY;
				resDesc.res.array.hArray = uRefArray;
				texDesc.addressMode[0] = CUaddress_mode::CU_TR_ADDRESS_MODE_CLAMP;
				texDesc.addressMode[1] = CUaddress_mode::CU_TR_ADDRESS_MODE_CLAMP;
				texDesc.addressMode[2] = CUaddress_mode::CU_TR_ADDRESS_MODE_CLAMP;
				texDesc.filterMode = CUfilter_mode::CU_TR_FILTER_MODE_POINT;
				viewDesc.height = inputScalars.Nx[0];
				viewDesc.width = inputScalars.Ny[0];
				viewDesc.depth = inputScalars.Nz[0];
				viewDesc.format = CUresourceViewFormat::CU_RES_VIEW_FORMAT_FLOAT_1X32;
				status = cuTexObjectCreate(&d_urefIm, &resDesc, &texDesc, &viewDesc);
			}
			else
				status = cuMemAlloc(&d_uref, sizeof(float) * inputScalars.im_dim[0]);
			if (status != CUDA_SUCCESS) {
				getErrorString(status);
				return -1;
			}
			if (inputScalars.useImages)
				memAlloc.NLMRef = 1;
			else
				memAlloc.NLMRef = 2;
		}
		if ((inputScalars.useExtendedFOV && !inputScalars.multiResolution) || inputScalars.maskBP) {
			std::memset(&texDesc, 0, sizeof(texDesc));
			std::memset(&resDesc, 0, sizeof(resDesc));
			std::memset(&viewDesc, 0, sizeof(viewDesc));
			if (inputScalars.maskBPZ > 1) {
				std::memset(&arr2DDesc, 0, sizeof(arr3DDesc));
				arr3DDesc.Format = CUarray_format::CU_AD_FORMAT_UNSIGNED_INT8;
				arr3DDesc.NumChannels = 1;
				arr3DDesc.Height = inputScalars.Nx[0];
				arr3DDesc.Width = inputScalars.Ny[0];
				arr3DDesc.Depth = inputScalars.Nz[0];
				status = cuArray3DCreate(&maskArrayPrior, &arr3DDesc);
				CUDA_MEMCPY3D cpy3d;
				std::memset(&cpy3d, 0, sizeof(cpy3d));
				cpy3d.srcMemoryType = CUmemorytype::CU_MEMORYTYPE_HOST;
				cpy3d.srcHost = w_vec.maskPrior;
				cpy3d.srcPitch = inputScalars.Ny[0] * sizeof(uint8_t);
				cpy3d.srcHeight = inputScalars.Nx[0];
				cpy3d.dstMemoryType = CUmemorytype::CU_MEMORYTYPE_ARRAY;
				cpy3d.dstArray = maskArrayPrior;
				cpy3d.WidthInBytes = inputScalars.Ny[0] * sizeof(uint8_t);
				cpy3d.Height = inputScalars.Nx[0];
				cpy3d.Depth = inputScalars.maskBPZ;
				status = cuMemcpy3D(&cpy3d);
			}
			else {
				std::memset(&arr2DDesc, 0, sizeof(arr2DDesc));
				arr2DDesc.Format = CUarray_format::CU_AD_FORMAT_UNSIGNED_INT8;
				arr2DDesc.NumChannels = 1;
				arr2DDesc.Height = inputScalars.Nx[0];
				arr2DDesc.Width = inputScalars.Ny[0];
				status = cuArrayCreate(&maskArrayPrior, &arr2DDesc);
				if (status != CUDA_SUCCESS) {
					getErrorString(status);
					return -1;
				}
				CUDA_MEMCPY2D cpy2d;
				std::memset(&cpy2d, 0, sizeof(cpy2d));
				cpy2d.srcMemoryType = CUmemorytype::CU_MEMORYTYPE_HOST;
				cpy2d.srcHost = w_vec.maskPrior;
				cpy2d.srcPitch = inputScalars.Ny[0] * sizeof(uint8_t);
				cpy2d.dstMemoryType = CUmemorytype::CU_MEMORYTYPE_ARRAY;
				cpy2d.dstArray = maskArrayPrior;
				cpy2d.WidthInBytes = inputScalars.Ny[0] * sizeof(uint8_t);
				cpy2d.Height = inputScalars.Nx[0];
				status = cuMemcpy2D(&cpy2d);
				if (status != CUDA_SUCCESS) {
					getErrorString(status);
					return -1;
				}
			}
			resDesc.resType = CUresourcetype::CU_RESOURCE_TYPE_ARRAY;
			resDesc.res.array.hArray = maskArrayPrior;
			texDesc.addressMode[0] = CUaddress_mode::CU_TR_ADDRESS_MODE_CLAMP;
			texDesc.addressMode[1] = CUaddress_mode::CU_TR_ADDRESS_MODE_CLAMP;
			//texDesc.addressMode[2] = CUaddress_mode::CU_TR_ADDRESS_MODE_CLAMP;
			texDesc.filterMode = CUfilter_mode::CU_TR_FILTER_MODE_POINT;
			texDesc.flags = CU_TRSF_READ_AS_INTEGER;
			viewDesc.height = inputScalars.Nx[0];
			viewDesc.width = inputScalars.Ny[0];
			if (inputScalars.maskBPZ > 1)
				viewDesc.depth = inputScalars.maskBPZ;
			viewDesc.format = CUresourceViewFormat::CU_RES_VIEW_FORMAT_UINT_1X8;
			status = cuTexObjectCreate(&d_maskPrior, &resDesc, &texDesc, &viewDesc);
			if (status != CUDA_SUCCESS) {
				getErrorString(status);
				return -1;
			}
			memAlloc.priorMask = true;
		}
		if (inputScalars.projector_type != 6) {
			status = cuMemAlloc(&d_V, sizeof(float) * inputScalars.size_V);
			if (status != CUDA_SUCCESS) {
				getErrorString(status);
				return -1;
			}
			memAlloc.V = true;
			// Detector coordinates
			if ((!inputScalars.CT && inputScalars.listmode == 0) || inputScalars.indexBased) {
				status = cuMemAlloc(&d_x[0], sizeof(float) * inputScalars.size_of_x);
				if (status != CUDA_SUCCESS) {
					getErrorString(status);
					return -1;
				}
				memAlloc.xSteps++;
			}
			if (inputScalars.listmode > 0 && inputScalars.computeSensImag) {
				status = cuMemAlloc(&d_xFull[0], sizeof(float) * inputScalars.size_of_x);
				if (status != CUDA_SUCCESS) {
					getErrorString(status);
					return -1;
				}
				memAlloc.xFull = true;
			}
			//status = cuMemAlloc(&d_xcenter, sizeof(float) * inputScalars.size_center_x);;
			//if (status != CUDA_SUCCESS) {
			//	getErrorString(status);
			//	return -1;
			//}
			//memAlloc.xC = true;
			//status = cuMemAlloc(&d_ycenter, sizeof(float) * inputScalars.size_center_y);
			//if (status != CUDA_SUCCESS) {
			//	getErrorString(status);
			//	return -1;
			//}
			//memAlloc.yC = true;
			//status = cuMemAlloc(&d_zcenter, sizeof(float) * inputScalars.size_center_z);
			//if (status != CUDA_SUCCESS) {
			//	getErrorString(status);
			//	return -1;
			//}
			//memAlloc.zC = true;
			// Attenuation data for image-based attenuation
			if (inputScalars.attenuation_correction && inputScalars.CTAttenuation) {
				if (inputScalars.useBuffers)
					status = cuMemAlloc(&d_attenB, sizeof(float) * inputScalars.im_dim[0]);
				else {
					std::memset(&texDesc, 0, sizeof(texDesc));
					std::memset(&resDesc, 0, sizeof(resDesc));
					std::memset(&arr3DDesc, 0, sizeof(arr3DDesc));
					std::memset(&arr2DDesc, 0, sizeof(arr2DDesc));
					std::memset(&viewDesc, 0, sizeof(viewDesc));
					arr3DDesc.Format = CUarray_format::CU_AD_FORMAT_FLOAT;
					arr3DDesc.NumChannels = 1;
					arr3DDesc.Height = inputScalars.Nx[0];
					arr3DDesc.Width = inputScalars.Ny[0];
					arr3DDesc.Depth = inputScalars.Nz[0];
					status = cuArray3DCreate(&atArray, &arr3DDesc);
					if (status != CUDA_SUCCESS) {
						getErrorString(status);
						return -1;
					}
					CUDA_MEMCPY3D cpy3d;
					std::memset(&cpy3d, 0, sizeof(cpy3d));
					cpy3d.srcMemoryType = CUmemorytype::CU_MEMORYTYPE_HOST;
					cpy3d.srcHost = atten;
					cpy3d.srcPitch = inputScalars.Ny[0] * sizeof(float);
					cpy3d.srcHeight = inputScalars.Nx[0];
					cpy3d.dstMemoryType = CUmemorytype::CU_MEMORYTYPE_ARRAY;
					cpy3d.dstArray = atArray;
					cpy3d.WidthInBytes = inputScalars.Ny[0] * sizeof(float);
					cpy3d.Height = inputScalars.Nx[0];
					cpy3d.Depth = inputScalars.Nz[0];
					status = cuMemcpy3D(&cpy3d);
					if (status != CUDA_SUCCESS) {
						getErrorString(status);
						return -1;
					}
					resDesc.resType = CUresourcetype::CU_RESOURCE_TYPE_ARRAY;
					resDesc.res.array.hArray = atArray;
					texDesc.addressMode[0] = CUaddress_mode::CU_TR_ADDRESS_MODE_CLAMP;
					texDesc.addressMode[1] = CUaddress_mode::CU_TR_ADDRESS_MODE_CLAMP;
					texDesc.addressMode[2] = CUaddress_mode::CU_TR_ADDRESS_MODE_CLAMP;
					texDesc.filterMode = CUfilter_mode::CU_TR_FILTER_MODE_POINT;
					viewDesc.height = inputScalars.Nx[0];
					viewDesc.width = inputScalars.Ny[0];
					viewDesc.depth = inputScalars.Nz[0];
					viewDesc.format = CUresourceViewFormat::CU_RES_VIEW_FORMAT_FLOAT_1X32;
					status = cuTexObjectCreate(&d_attenIm, &resDesc, &texDesc, &viewDesc);
					if (status != CUDA_SUCCESS) {
						getErrorString(status);
						return -1;
					}
				}
				memAlloc.atten = true;
			}
			if (inputScalars.maskFP || inputScalars.maskBP) {
				if (inputScalars.maskFP) {
<<<<<<< HEAD
					if (inputScalars.useBuffers)
						status = cuMemAlloc(&d_maskFPB, sizeof(uint8_t) * inputScalars.numMaskFP * inputScalars.nRowsD * inputScalars.nColsD);
=======
					if (inputScalars.useBuffers) {
						d_maskFPB.resize(inputScalars.subsetsUsed);
						for (uint32_t kk = inputScalars.osa_iter0; kk < inputScalars.subsetsUsed; kk++)
							status = cuMemAlloc(&d_maskFPB[kk], sizeof(uint8_t) * inputScalars.nRowsD * inputScalars.nColsD * length[kk]);
					}
>>>>>>> 5b4746b5
					else {
						std::memset(&texDesc, 0, sizeof(texDesc));
						std::memset(&resDesc, 0, sizeof(resDesc));
						std::memset(&arr3DDesc, 0, sizeof(arr3DDesc));
						std::memset(&arr2DDesc, 0, sizeof(arr2DDesc));
						std::memset(&viewDesc, 0, sizeof(viewDesc));
						if (inputScalars.maskFPZ > 1) {
							maskArrayFP.resize(inputScalars.subsetsUsed);
							arr3DDesc.Format = CUarray_format::CU_AD_FORMAT_UNSIGNED_INT8;
							arr3DDesc.NumChannels = 1;
							arr3DDesc.Height = inputScalars.nRowsD;
							arr3DDesc.Width = inputScalars.nColsD;
							CUDA_MEMCPY3D cpy3d;
							std::memset(&cpy3d, 0, sizeof(cpy3d));
							cpy3d.srcMemoryType = CUmemorytype::CU_MEMORYTYPE_HOST;
							cpy3d.srcPitch = inputScalars.nColsD * sizeof(uint8_t);
							cpy3d.srcHeight = inputScalars.nRowsD;
							cpy3d.dstMemoryType = CUmemorytype::CU_MEMORYTYPE_ARRAY;
							cpy3d.WidthInBytes = inputScalars.nColsD * sizeof(uint8_t);
							cpy3d.Height = inputScalars.nRowsD;
							for (uint32_t kk = inputScalars.osa_iter0; kk < inputScalars.subsetsUsed; kk++) {
								arr3DDesc.Depth = length[kk];
								status = cuArray3DCreate(&maskArrayFP[kk], &arr3DDesc);
								if (status != CUDA_SUCCESS) {
									getErrorString(status);
									return -1;
								}
								cpy3d.Depth = length[kk];
								cpy3d.srcHost = &w_vec.maskFP[pituus[kk] * vecSize];
								cpy3d.dstArray = maskArrayFP[kk];
								status = cuMemcpy3D(&cpy3d);
								if (status != CUDA_SUCCESS) {
									getErrorString(status);
									return -1;
								}
							}
						}
						else {
							maskArrayFP.resize(1);
							arr2DDesc.Format = CUarray_format::CU_AD_FORMAT_UNSIGNED_INT8;
							arr2DDesc.NumChannels = 1;
							arr2DDesc.Height = inputScalars.nRowsD;
							arr2DDesc.Width = inputScalars.nColsD;
							status = cuArrayCreate(&maskArrayFP[0], &arr2DDesc);
							if (status != CUDA_SUCCESS) {
								getErrorString(status);
								return -1;
							}
							CUDA_MEMCPY2D cpy2d;
							std::memset(&cpy2d, 0, sizeof(cpy2d));
							cpy2d.srcMemoryType = CUmemorytype::CU_MEMORYTYPE_HOST;
							cpy2d.srcHost = w_vec.maskFP;
							cpy2d.srcPitch = inputScalars.nColsD * sizeof(uint8_t);
							cpy2d.dstMemoryType = CUmemorytype::CU_MEMORYTYPE_ARRAY;
							cpy2d.dstArray = maskArrayFP[0];
							cpy2d.WidthInBytes = inputScalars.nColsD * sizeof(uint8_t);
							cpy2d.Height = inputScalars.nRowsD;
							status = cuMemcpy2D(&cpy2d);
							if (status != CUDA_SUCCESS) {
								getErrorString(status);
								return -1;
							}
						}
						resDesc.resType = CUresourcetype::CU_RESOURCE_TYPE_ARRAY;
						texDesc.addressMode[0] = CUaddress_mode::CU_TR_ADDRESS_MODE_CLAMP;
						texDesc.addressMode[1] = CUaddress_mode::CU_TR_ADDRESS_MODE_CLAMP;
						texDesc.filterMode = CUfilter_mode::CU_TR_FILTER_MODE_POINT;
						texDesc.flags = CU_TRSF_READ_AS_INTEGER;
						viewDesc.height = inputScalars.nRowsD;
						viewDesc.width = inputScalars.nColsD;
						//viewDesc.depth = 1;
						viewDesc.format = CUresourceViewFormat::CU_RES_VIEW_FORMAT_UINT_1X8;
						if (inputScalars.maskFPZ > 1) {
							texDesc.addressMode[2] = CUaddress_mode::CU_TR_ADDRESS_MODE_CLAMP;
							d_maskFP3.resize(inputScalars.subsetsUsed);
							for (uint32_t kk = inputScalars.osa_iter0; kk < inputScalars.subsetsUsed; kk++) {
								viewDesc.depth = length[kk];
								resDesc.res.array.hArray = maskArrayFP[kk];
								status = cuTexObjectCreate(&d_maskFP3[kk], &resDesc, &texDesc, &viewDesc);
							}
						}
						else {
							resDesc.res.array.hArray = maskArrayFP[0];
							status = cuTexObjectCreate(&d_maskFP, &resDesc, &texDesc, &viewDesc);
						}
						if (status != CUDA_SUCCESS) {
							getErrorString(status);
							return -1;
						}
					}
					memAlloc.maskFP = true;
				}
				if (inputScalars.maskBP) {
					if (inputScalars.useBuffers)
						status = cuMemAlloc(&d_maskBPB, sizeof(uint8_t) * inputScalars.Nx[0] * inputScalars.Ny[0] * inputScalars.maskBPZ);
					else {
						std::memset(&texDesc, 0, sizeof(texDesc));
						std::memset(&resDesc, 0, sizeof(resDesc));
						std::memset(&arr3DDesc, 0, sizeof(arr3DDesc));
						std::memset(&arr2DDesc, 0, sizeof(arr2DDesc));
						std::memset(&viewDesc, 0, sizeof(viewDesc));
						if (inputScalars.maskBPZ > 1) {
							arr3DDesc.Format = CUarray_format::CU_AD_FORMAT_UNSIGNED_INT8;
							arr3DDesc.NumChannels = 1;
							arr3DDesc.Height = inputScalars.Nx[0];
							arr3DDesc.Width = inputScalars.Ny[0];
							arr3DDesc.Depth = inputScalars.Nz[0];
							status = cuArray3DCreate(&maskArrayBP, &arr3DDesc);
							if (status != CUDA_SUCCESS) {
								getErrorString(status);
								return -1;
							}
							CUDA_MEMCPY3D cpy3d;
							std::memset(&cpy3d, 0, sizeof(cpy3d));
							cpy3d.srcMemoryType = CUmemorytype::CU_MEMORYTYPE_HOST;
							cpy3d.srcHost = w_vec.maskBP;
							cpy3d.srcPitch = inputScalars.Ny[0] * sizeof(uint8_t);
							cpy3d.srcHeight = inputScalars.Nx[0];
							cpy3d.dstMemoryType = CUmemorytype::CU_MEMORYTYPE_ARRAY;
							cpy3d.dstArray = maskArrayBP;
							cpy3d.WidthInBytes = inputScalars.Ny[0] * sizeof(uint8_t);
							cpy3d.Height = inputScalars.Nx[0];
							cpy3d.Depth = inputScalars.Nz[0];
							status = cuMemcpy3D(&cpy3d);
							if (status != CUDA_SUCCESS) {
								getErrorString(status);
								return -1;
							}
						}
						else {
							arr2DDesc.Format = CUarray_format::CU_AD_FORMAT_UNSIGNED_INT8;
							arr2DDesc.NumChannels = 1;
							arr2DDesc.Height = inputScalars.Nx[0];
							arr2DDesc.Width = inputScalars.Ny[0];
							status = cuArrayCreate(&maskArrayBP, &arr2DDesc);
							if (status != CUDA_SUCCESS) {
								getErrorString(status);
								return -1;
							}
							CUDA_MEMCPY2D cpy2d;
							std::memset(&cpy2d, 0, sizeof(cpy2d));
							cpy2d.srcMemoryType = CUmemorytype::CU_MEMORYTYPE_HOST;
							cpy2d.srcHost = w_vec.maskBP;
							cpy2d.srcPitch = inputScalars.Ny[0] * sizeof(uint8_t);
							cpy2d.dstMemoryType = CUmemorytype::CU_MEMORYTYPE_ARRAY;
							cpy2d.dstArray = maskArrayBP;
							cpy2d.WidthInBytes = inputScalars.Ny[0] * sizeof(uint8_t);
							cpy2d.Height = inputScalars.Nx[0];
							status = cuMemcpy2D(&cpy2d);
							if (status != CUDA_SUCCESS) {
								getErrorString(status);
								return -1;
							}
						}
						resDesc.resType = CUresourcetype::CU_RESOURCE_TYPE_ARRAY;
						resDesc.res.array.hArray = maskArrayBP;
						texDesc.addressMode[0] = CUaddress_mode::CU_TR_ADDRESS_MODE_CLAMP;
						texDesc.addressMode[1] = CUaddress_mode::CU_TR_ADDRESS_MODE_CLAMP;
						//texDesc.addressMode[2] = CUaddress_mode::CU_TR_ADDRESS_MODE_CLAMP;
						texDesc.filterMode = CUfilter_mode::CU_TR_FILTER_MODE_POINT;
						texDesc.flags = CU_TRSF_READ_AS_INTEGER;
						viewDesc.height = inputScalars.Nx[0];
						viewDesc.width = inputScalars.Ny[0];
						//viewDesc.depth = 1;
						viewDesc.format = CUresourceViewFormat::CU_RES_VIEW_FORMAT_UINT_1X8;
						if (inputScalars.maskBPZ > 1) {
							viewDesc.depth = inputScalars.maskBPZ;
							texDesc.addressMode[2] = CUaddress_mode::CU_TR_ADDRESS_MODE_CLAMP;
						}
						status = cuTexObjectCreate(&d_maskBP, &resDesc, &texDesc, &viewDesc);
						if (status != CUDA_SUCCESS) {
							getErrorString(status);
							return -1;
						}
					}
					memAlloc.maskBP = true;
				}
			}
			if (inputScalars.eFOV) {
				status = cuMemAlloc(&d_eFOVIndices, sizeof(uint8_t) * inputScalars.Nz[0]);
				if (status != CUDA_SUCCESS) {
					getErrorString(status);
					return -1;
				}
				memAlloc.eFOV = true;
			}
			if (inputScalars.CT && MethodList.FDK && inputScalars.useFDKWeights) {
				status = cuMemAlloc(&d_angle, sizeof(float) * inputScalars.nProjections);
				if (status != CUDA_SUCCESS) {
					getErrorString(status);
					return -1;
				}
				memAlloc.angle = true;
			}
			if (inputScalars.TOF) {
				// TOF bin centers
				status = cuMemAlloc(&d_TOFCenter, sizeof(float) * inputScalars.nBins);
				if (status != CUDA_SUCCESS) {
					getErrorString(status);
					return -1;
				}
				memAlloc.TOF = true;
			}
			if (inputScalars.listmode > 0 && inputScalars.computeSensImag) {
				status = cuMemAlloc(&d_zFull[0], sizeof(float) * inputScalars.size_z);
				if (status != CUDA_SUCCESS) {
					getErrorString(status);
					return -1;
				}
				memAlloc.zFull = true;
			}
			if (inputScalars.SPECT) {
				status = cuMemAlloc(&d_rayShiftsDetector, sizeof(float) * 2 * inputScalars.n_rays);
				status = cuMemAlloc(&d_rayShiftsSource, sizeof(float) * 2 * inputScalars.n_rays);
				if (status != CUDA_SUCCESS) {
					getErrorString(status);
					return -1;
				}
				memAlloc.rayShifts = true;
			}
			for (uint32_t kk = inputScalars.osa_iter0; kk < inputScalars.subsetsUsed; kk++) {
				if (DEBUG) {
					mexPrintBase("length[kk] = %u\n", length[kk]);
					mexPrintBase("kk = %u\n", kk);
					mexPrintBase("vecSize = %u\n", vecSize);
					mexEval();
				}
				if (inputScalars.CT && inputScalars.listmode != 1) {
					if (inputScalars.pitch) {
						status = cuMemAlloc(&d_z[kk], sizeof(float) * length[kk] * 6);
					}
					else
						status = cuMemAlloc(&d_z[kk], sizeof(float) * length[kk] * 2);
					if (status != CUDA_SUCCESS) {
						getErrorString(status);
						return -1;
					}
					memAlloc.zType = 1;
					memAlloc.zSteps++;
				}
				else {
					if (inputScalars.PET && inputScalars.listmode == 0) {
						if (inputScalars.nLayers > 1)
							status = cuMemAlloc(&d_z[kk], sizeof(float) * length[kk] * 3);
						else
							status = cuMemAlloc(&d_z[kk], sizeof(float) * length[kk] * 2);
						memAlloc.zType = 1;
						memAlloc.zSteps++;
					}
					else if (kk == inputScalars.osa_iter0 && (inputScalars.listmode == 0 || inputScalars.indexBased)) {
						status = cuMemAlloc(&d_z[kk], sizeof(float) * inputScalars.size_z);
						memAlloc.zType = 0;
						memAlloc.zSteps = kk;
					}
					if (status != CUDA_SUCCESS) {
						getErrorString(status);
						return -1;
					}
				}
				if (inputScalars.offset && ((inputScalars.BPType == 4 && inputScalars.CT) || inputScalars.BPType == 5)) {
					status = cuMemAlloc(&d_T[kk], sizeof(float) * length[kk]);
					if (status != CUDA_SUCCESS) {
						getErrorString(status);
						return -1;
					}
					memAlloc.offsetT = true;
					memAlloc.oSteps++;
				}
				if (inputScalars.CT || (inputScalars.listmode > 0 && !inputScalars.indexBased)) {
					if (kk < inputScalars.TOFsubsets || inputScalars.loadTOF || (inputScalars.CT && inputScalars.listmode == 0)) {
						status = cuMemAlloc(&d_x[kk], sizeof(float) * length[kk] * 6);
						if (status != CUDA_SUCCESS) {
							getErrorString(status);
							return -1;
						}
						memAlloc.xSteps++;
					}
				}
				if (inputScalars.normalization_correction) {
					status = cuMemAlloc(&d_norm[kk], sizeof(float) * length[kk] * vecSize);
					if (status != CUDA_SUCCESS) {
						getErrorString(status);
						return -1;
					}
					memAlloc.norm = true;
					memAlloc.nSteps++;
				}
				if (inputScalars.scatter == 1U) {
					status = cuMemAlloc(&d_scat[kk], sizeof(float) * length[kk] * vecSize);
					if (status != CUDA_SUCCESS) {
						getErrorString(status);
						return -1;
					}
					memAlloc.extra = true;
					memAlloc.eSteps++;
				}
				if (inputScalars.attenuation_correction && !inputScalars.CTAttenuation) {
					status = cuMemAlloc(&d_atten[kk], sizeof(float) * length[kk] * vecSize);
					if (status != CUDA_SUCCESS) {
						getErrorString(status);
						return -1;
					}
					memAlloc.attenM = true;
					memAlloc.aSteps++;
				}
				// Indices corresponding to the detector index (Sinogram data) or the detector number (raw data) at each measurement
				if (inputScalars.raw && inputScalars.listmode != 1) {
					status = cuMemAlloc(&d_L[kk], sizeof(uint16_t) * length[kk] * 2);
					if (status != CUDA_SUCCESS) {
						getErrorString(status);
						return -1;
					}
					memAlloc.raw = true;
					memAlloc.lSteps++;
				}
				else if (inputScalars.listmode != 1 && ((!inputScalars.CT && !inputScalars.SPECT && !inputScalars.PET) && (inputScalars.subsets > 1 && (inputScalars.subsetType == 3 || inputScalars.subsetType == 6 || inputScalars.subsetType == 7)))) {
					status = cuMemAlloc(&d_xyindex[kk], sizeof(uint32_t) * length[kk]);
					if (status != CUDA_SUCCESS) {
						getErrorString(status);
						return -1;
					}
					status = cuMemAlloc(&d_zindex[kk], sizeof(uint16_t) * length[kk]);
					if (status != CUDA_SUCCESS) {
						getErrorString(status);
						return -1;
					}
					memAlloc.subInd = true;
					memAlloc.iSteps++;
				}
				if (inputScalars.listmode > 0 && inputScalars.indexBased) {
					if (inputScalars.loadTOF || (kk == 0 && !inputScalars.loadTOF)) {
						status = cuMemAlloc(&d_trIndex[kk], sizeof(uint16_t) * length[kk] * 2);
						if (status != CUDA_SUCCESS) {
							getErrorString(status);
							return -1;
						}
						status = cuMemAlloc(&d_axIndex[kk], sizeof(uint16_t) * length[kk] * 2);
						if (status != CUDA_SUCCESS) {
							getErrorString(status);
							return -1;
						}
						memAlloc.indexBased = true;
						memAlloc.iSteps++;
					}
				}
			}
		}

		if (status != CUDA_SUCCESS) {
			getErrorString(status);
			mexPrint("Buffer creation failed\n");
			return -1;
		}
		else if (DEBUG || inputScalars.verbose >= 3) {
			mexPrint("Buffer creation succeeded\n");
		}


		// assign values to the buffers
		if (MethodList.GGMRF || (MethodList.RDP && w_vec.RDPLargeNeighbor) || MethodList.hyperbolic) {
			status = cuMemcpyHtoD(d_weights, w_vec.weights, sizeof(float) * (w_vec.Ndx * 2 + 1) * (w_vec.Ndy * 2 + 1) * (w_vec.Ndz * 2 + 1) - 1);
			if (status != CUDA_SUCCESS) {
				getErrorString(status);
				return -1;
			}
		}
		//else if (MethodList.hyperbolic) {
		//	status = cuMemcpyHtoD(d_weights, w_vec.weights, sizeof(float) * ((w_vec.Ndx * 2 + 1) * (w_vec.Ndy * 2 + 1) * (w_vec.Ndz * 2 + 1) - 1));
		//	if (status != CUDA_SUCCESS) {
		//		getErrorString(status);
		//		return -1;
		//	}
		//}
		if (inputScalars.projector_type != 6) {
			status = cuMemcpyHtoD(d_V, inputScalars.V, sizeof(float) * inputScalars.size_V);
			if (status != CUDA_SUCCESS) {
				getErrorString(status);
				return -1;
			}
			if ((!inputScalars.CT && inputScalars.listmode == 0) || inputScalars.indexBased) {
				status = cuMemcpyHtoD(d_x[0], x, sizeof(float) * inputScalars.size_of_x);
				if (status != CUDA_SUCCESS) {
					getErrorString(status);
					return -1;
				}
			}
			if (inputScalars.listmode > 0 && inputScalars.computeSensImag) {
				status = cuMemcpyHtoD(d_xFull[0], x, sizeof(float) * inputScalars.size_of_x);
				if (status != CUDA_SUCCESS) {
					getErrorString(status);
					return -1;
				}
				status = cuMemcpyHtoD(d_zFull[0], z_det, sizeof(float) * inputScalars.size_z);
				if (status != CUDA_SUCCESS) {
					getErrorString(status);
					return -1;
				}
			}
			//status = cuMemcpyHtoD(d_xcenter, inputScalars.x_center, sizeof(float) * inputScalars.size_center_x);
			//if (status != CUDA_SUCCESS) {
			//	getErrorString(status);
			//	return -1;
			//}
			//status = cuMemcpyHtoD(d_ycenter, inputScalars.y_center, sizeof(float) * inputScalars.size_center_y);
			//if (status != CUDA_SUCCESS) {
			//	getErrorString(status);
			//	return -1;
			//}
			//status = cuMemcpyHtoD(d_zcenter, inputScalars.z_center, sizeof(float) * inputScalars.size_center_z);
			//if (status != CUDA_SUCCESS) {
			//	getErrorString(status);
			//	return -1;
			//}
			if ((inputScalars.maskFP || inputScalars.maskBP) && inputScalars.useBuffers) {
				if (inputScalars.maskFP) {
<<<<<<< HEAD
					status = cuMemcpyHtoD(d_maskFPB, w_vec.maskFP, sizeof(uint8_t) * inputScalars.numMaskFP * inputScalars.nRowsD * inputScalars.nColsD);
=======
					if (inputScalars.maskFPZ > 1)
						for (uint32_t kk = inputScalars.osa_iter0; kk < inputScalars.subsetsUsed; kk++)
							status = cuMemcpyHtoD(d_maskFPB[kk], &w_vec.maskFP[pituus[kk] * vecSize], sizeof(uint8_t) * inputScalars.nRowsD * inputScalars.nColsD * length[kk]);
					else
						status = cuMemcpyHtoD(d_maskFPB[0], w_vec.maskFP, sizeof(uint8_t) * inputScalars.nRowsD * inputScalars.nColsD);
>>>>>>> 5b4746b5
					if (status != CUDA_SUCCESS) {
						getErrorString(status);
						return -1;
					}
				}
				else if (inputScalars.maskBP) {
					status = cuMemcpyHtoD(d_maskBPB, w_vec.maskBP, sizeof(uint8_t) * inputScalars.Nx[0] * inputScalars.Ny[0] * inputScalars.maskBPZ);
					if (status != CUDA_SUCCESS) {
						getErrorString(status);
						return -1;
					}
				}
			}
			if (inputScalars.attenuation_correction && inputScalars.CTAttenuation && inputScalars.useBuffers) {
				status = cuMemcpyHtoD(d_attenB, atten, sizeof(float) * inputScalars.im_dim[0]);
				if (status != CUDA_SUCCESS) {
					getErrorString(status);
					return -1;
				}
			}
			if (w_vec.NLM_anatomical && (MethodList.NLM || MethodList.ProxNLM)) {
				if (!inputScalars.useImages)
					status = cuMemcpyHtoD(d_uref, w_vec.NLM_ref, sizeof(float) * inputScalars.im_dim[0]);
				if (status != CUDA_SUCCESS) {
					getErrorString(status);
					return -1;
				}
			}
			if (inputScalars.CT && MethodList.FDK && inputScalars.useFDKWeights) {
				status = cuMemcpyHtoD(d_angle, w_vec.angles, sizeof(float) * inputScalars.nProjections);
				if (status != CUDA_SUCCESS) {
					getErrorString(status);
					return -1;
				}
			}
			if (inputScalars.TOF) {
				status = cuMemcpyHtoD(d_TOFCenter, inputScalars.TOFCenter, sizeof(float) * inputScalars.nBins);
				if (status != CUDA_SUCCESS) {
					getErrorString(status);
					return -1;
				}
			}
			if (inputScalars.eFOV) {
				status = cuMemcpyHtoD(d_eFOVIndices, w_vec.eFOVIndices, sizeof(uint8_t) * inputScalars.Nz[0]);
				if (status != CUDA_SUCCESS) {
					getErrorString(status);
					return -1;
				}
			}
			if (inputScalars.SPECT) {
				status = cuMemcpyHtoD(d_rayShiftsDetector, w_vec.rayShiftsDetector, sizeof(float) * 2 * inputScalars.n_rays);
				if (status != CUDA_SUCCESS) {
					getErrorString(status);
					return -1;
				}
				status = cuMemcpyHtoD(d_rayShiftsSource, w_vec.rayShiftsSource, sizeof(float) * 2 * inputScalars.n_rays);
				if (status != CUDA_SUCCESS) {
					getErrorString(status);
					return -1;
				}
			}
			for (uint32_t kk = inputScalars.osa_iter0; kk < inputScalars.subsetsUsed; kk++) {
				if (inputScalars.CT && inputScalars.listmode == 0) {
					if (inputScalars.pitch)
						status = cuMemcpyHtoD(d_z[kk], &z_det[pituus[kk] * 6], sizeof(float) * length[kk] * 6);
					else
						status = cuMemcpyHtoD(d_z[kk], &z_det[pituus[kk] * 2], sizeof(float) * length[kk] * 2);
					if (status != CUDA_SUCCESS) {
						getErrorString(status);
						return -1;
					}
				}
				else {
					if (inputScalars.PET && inputScalars.listmode == 0) {
						if (inputScalars.nLayers > 1)
							status = cuMemcpyHtoD(d_z[kk], &z_det[pituus[kk] * 3], sizeof(float) * length[kk] * 3);
						else
							status = cuMemcpyHtoD(d_z[kk], &z_det[pituus[kk] * 2], sizeof(float) * length[kk] * 2);
					}
					else if (kk == inputScalars.osa_iter0 && (inputScalars.listmode == 0 || inputScalars.indexBased))
						status = cuMemcpyHtoD(d_z[kk], z_det, sizeof(float) * inputScalars.size_z);
					if (status != CUDA_SUCCESS) {
						getErrorString(status);
						//return -1;
					}
				}
				if (inputScalars.CT && inputScalars.listmode == 0) {
					status = cuMemcpyHtoD(d_x[kk], &x[pituus[kk] * 6], sizeof(float) * length[kk] * 6);
					if (status != CUDA_SUCCESS) {
						getErrorString(status);
						return -1;
					}
				}
				else if (inputScalars.listmode > 0 && !inputScalars.indexBased) {
					if (kk < inputScalars.TOFsubsets || inputScalars.loadTOF) {
						status = cuMemcpyHtoD(d_x[kk], &w_vec.listCoord[pituus[kk] * 6], sizeof(float) * length[kk] * 6);
						if (status != CUDA_SUCCESS) {
							getErrorString(status);
							return -1;
						}
					}
				}
				if (inputScalars.offset && ((inputScalars.BPType == 4 && inputScalars.CT) || inputScalars.BPType == 5)) {
					status = cuMemcpyHtoD(d_T[kk], &inputScalars.T[pituus[kk]], sizeof(float) * length[kk]);
					if (status != CUDA_SUCCESS) {
						getErrorString(status);
						return -1;
					}
				}
				if (inputScalars.raw && inputScalars.listmode != 1) {
					status = cuMemcpyHtoD(d_L[kk], &L[pituus[kk] * 2], sizeof(uint16_t) * length[kk] * 2);
					if (status != CUDA_SUCCESS) {
						getErrorString(status);
						return -1;
					}
				}
				else if (inputScalars.listmode != 1 && ((!inputScalars.CT && !inputScalars.SPECT && !inputScalars.PET) && (inputScalars.subsets > 1 && (inputScalars.subsetType == 3 || inputScalars.subsetType == 6 || inputScalars.subsetType == 7)))) {
					status = cuMemcpyHtoD(d_zindex[kk], &z_index[pituus[kk]], sizeof(uint16_t) * length[kk]);
					if (status != CUDA_SUCCESS) {
						getErrorString(status);
						return -1;
					}
					status = cuMemcpyHtoD(d_xyindex[kk], &xy_index[pituus[kk]], sizeof(uint32_t) * length[kk]);
					if (status != CUDA_SUCCESS) {
						getErrorString(status);
						return -1;
					}
				}
				if (inputScalars.listmode > 0 && inputScalars.indexBased) {
					if (inputScalars.loadTOF || (kk == 0 && !inputScalars.loadTOF)) {
						status = cuMemcpyHtoD(d_trIndex[kk], &w_vec.trIndex[pituus[kk] * 2], sizeof(uint16_t) * length[kk] * 2);
						if (status != CUDA_SUCCESS) {
							getErrorString(status);
							return -1;
						}
						status = cuMemcpyHtoD(d_axIndex[kk], &w_vec.axIndex[pituus[kk] * 2], sizeof(uint16_t) * length[kk] * 2);
						if (status != CUDA_SUCCESS) {
							getErrorString(status);
							return -1;
						}
					}
				}
				if (inputScalars.normalization_correction) {
					status = cuMemcpyHtoD(d_norm[kk], &norm[pituus[kk] * vecSize], sizeof(float) * length[kk] * vecSize);
					if (status != CUDA_SUCCESS) {
						getErrorString(status);
						return -1;
					}
				}
				if (inputScalars.scatter == 1U) {
					status = cuMemcpyHtoD(d_scat[kk], &extraCorr[pituus[kk] * vecSize], sizeof(float) * length[kk] * vecSize);
					if (status != CUDA_SUCCESS) {
						getErrorString(status);
						return -1;
					}
				}
				if (inputScalars.attenuation_correction && !inputScalars.CTAttenuation) {
					status = cuMemcpyHtoD(d_atten[kk], &atten[pituus[kk] * vecSize], sizeof(float) * length[kk] * vecSize);
					if (status != CUDA_SUCCESS) {
						getErrorString(status);
						return -1;
					}
				}
				if (DEBUG) {
					mexPrintBase("length[kk] = %d\n", length[kk]);
					if (inputScalars.pitch && kk > 0) {
						mexPrintBase("z_det[pituus[kk] * 6] = %f\n", z_det[pituus[kk] * 6 - 1]);
						mexPrintBase("pituus[kk] * 6 = %d\n", pituus[kk] * 6 - 1);
					}
					mexPrintBase("pituus[kk] = %d\n", pituus[kk]);
					mexPrintBase("erotus = %d\n", pituus[kk + 1] - pituus[kk]);
					mexPrintBase("kk = %d\n", kk);
					mexEval();
				}
				status = cuCtxSynchronize();
				if (status != CUDA_SUCCESS) {
					getErrorString(status);
					return -1;
				}
			}
		}

		if (status != CUDA_SUCCESS) {
			getErrorString(status);
			mexPrint("Buffer write failed\n");
			return -1;
		}
		else if (DEBUG || inputScalars.verbose >= 3) {
			mexPrint("Buffer write succeeded\n");
		}
		return 0;
	}

	/// <summary>
	/// Resizes required vectors and then calls the function to create and write buffers. Also creates two necessary images
	/// </summary>
	/// <param name="inputScalars various scalar parameters defining the build parameters and what features to use"></param>
	/// <param name="w_vec specifies some of the special options/parameters used"></param>
	/// <param name="x the x/y/z coordinates for the detectors (PET and SPECT) or source and detector (CT). z-coordinate applies only for CT"></param>
	/// <param name="z_det the z coordinates for the detectors (PET and SPECT) or the directional vectors for the detector panel pixels (CT)"></param>
	/// <param name="xy_index subset indices for subsets types &lt; 8, x/y dimensions"></param>
	/// <param name="z_index same as above but for z dimension"></param>
	/// <param name="lor1 LORs to be discarded, i.e. the ray does not intersect the image"></param>
	/// <param name="L raw data detector indices"></param>
	/// <param name="pituus cumulative sum of length"></param>
	/// <param name="atten attenuation image"></param>
	/// <param name="norm normalization matrix"></param>
	/// <param name="extraCorr scatter data (for multiplicative scatter correction)"></param>
	/// <param name="V precomputed volume values for the volume of intersection based projector"></param>
	/// <param name="x_center x-coordinates of the voxel centers"></param>
	/// <param name="y_center y-coordinates of the voxel centers"></param>
	/// <param name="z_center z-coordinates of the voxel centers"></param>
	/// <param name="sc_ra randoms and/or scatter data (for additive scatter correction or for randoms correction)"></param>
	/// <param name="TOFCenter TOF bin center values"></param>
	/// <param name="length the number of measurements/projection/sinograms per subset"></param>
	/// <param name="Sin measurement data (sinograms or projections)"></param>
	/// <param name="reko_type for reconstruction algorithms requiring unique operations in FP or BP"></param>
	/// <param name="MethodList specifies the algorithms and priors used"></param>
	/// <returns></returns>
	inline int createBuffers(scalarStruct& inputScalars, Weighting& w_vec, const float* x, const float* z_det, const uint32_t* xy_index,
		const uint16_t* z_index, const uint16_t* L, const int64_t* pituus, const float* atten, const float* norm, const float* extraCorr,
		const std::vector<int64_t>& length, const RecMethods& MethodList, const int type = 0) {
		int status = 0;
		//if (inputScalars.precompute)
		//	d_lor.resize(inputScalars.subsets);
		if (inputScalars.raw)
			d_L.resize(inputScalars.subsetsUsed);
		if ((inputScalars.subsetType == 3 || inputScalars.subsetType == 6 || inputScalars.subsetType == 7) && inputScalars.subsets > 1) {
			d_xyindex.resize(inputScalars.subsetsUsed);
			d_zindex.resize(inputScalars.subsetsUsed);
		}
		if (inputScalars.listmode > 0 && inputScalars.indexBased) {
			d_trIndex.resize(inputScalars.subsetsUsed);
			d_axIndex.resize(inputScalars.subsetsUsed);
		}
		//if (inputScalars.randoms_correction)
		//	d_sc_ra.resize(inputScalars.subsets);
		if (inputScalars.normalization_correction)
			d_norm.resize(inputScalars.subsetsUsed);
		if (inputScalars.scatter)
			d_scat.resize(inputScalars.subsetsUsed);
		if (inputScalars.attenuation_correction && !inputScalars.CTAttenuation)
			d_atten.resize(inputScalars.subsetsUsed);
		d_x.resize(inputScalars.subsetsUsed);
		d_z.resize(inputScalars.subsetsUsed);
		if (inputScalars.offset && ((inputScalars.BPType == 4 && inputScalars.CT) || inputScalars.BPType == 5))
			d_T.resize(inputScalars.subsetsUsed);
		//d_Sino.resize(inputScalars.TOFsubsets);
		//if (type < 2) {
		//	for (int ii = 0; ii <= inputScalars.nMultiVolumes; ii++) {
		//		cl::size_type imX = inputScalars.Nx[ii];
		//		cl::size_type imY = inputScalars.Ny[ii];
		//		cl::size_type imZ = inputScalars.Nz[ii];
		//		if (inputScalars.FPType == 5) {
		//			vec_opencl.d_image_os_int.emplace_back(CUtexObject(CLContext, CL_MEM_READ_ONLY, format, imY + 1, imZ + 1, imX, 0, 0, NULL, &status));
		//			imX++;
		//			cl::size_type aY = imY;
		//			imY = imZ + 1;
		//			imZ = aY;
		//		}
		//		vec_opencl.d_image_os.emplace_back(CUtexObject(CLContext, CL_MEM_READ_ONLY, format, imX, imY, imZ, 0, 0, NULL, &status));
		//		if (status != CUDA_SUCCESS) {
		//			getErrorString(status);
		//			mexPrint("Failed to create input images\n");
		//			return status;
		//		}
		//	}
		//}

		status = createAndWriteBuffers(length, x, z_det, xy_index, z_index, L, pituus, atten, norm, extraCorr, inputScalars, w_vec, MethodList);
		if (status != 0) {
			return status;
		}
		return 0;
	}

	/// <summary>
	/// Inputs constant values to the kernels, i.e. values that do not change in each time step or iteration
	/// </summary>
	/// <param name="inputScalars various scalar parameters defining the build parameters and what features to use"></param>
	/// <param name="w_vec specifies some of the special options/parameters used"></param>
	/// <returns></returns>
	inline int initializeKernel(scalarStruct& inputScalars, Weighting& w_vec) {
		int status = 0;

		if (inputScalars.FPType == 4 || inputScalars.FPType == 5) {
			FPArgs.emplace_back(&inputScalars.nRowsD);
			FPArgs.emplace_back(&inputScalars.nColsD);
			FPArgs.emplace_back(&dPitch);
		}

		if (inputScalars.BPType == 4 || inputScalars.BPType == 5) {
			BPArgs.emplace_back(&inputScalars.nRowsD);
			BPArgs.emplace_back(&inputScalars.nColsD);
			BPArgs.emplace_back(&dPitch);
			if (inputScalars.listmode > 0 && inputScalars.computeSensImag) {
				SensArgs.emplace_back(&inputScalars.nRowsD);
				SensArgs.emplace_back(&inputScalars.nColsD);
				SensArgs.emplace_back(&dPitch);
			}
		}
		if (inputScalars.FPType == 4) {
			FPArgs.emplace_back(&inputScalars.dL);
			FPArgs.emplace_back(&inputScalars.global_factor);
		}
		if (inputScalars.BPType == 4 && !inputScalars.CT) {
			BPArgs.emplace_back(&inputScalars.dL);
			BPArgs.emplace_back(&inputScalars.global_factor);
			if (inputScalars.listmode > 0 && inputScalars.computeSensImag) {
				SensArgs.emplace_back(&inputScalars.dL);
				SensArgs.emplace_back(&inputScalars.global_factor);
			}
		}
		if (inputScalars.FPType == 1 || inputScalars.FPType == 2 || inputScalars.FPType == 3) {
			// Set the kernelFP parameters that do not change
			FPArgs.emplace_back(&inputScalars.global_factor);
			FPArgs.emplace_back(&inputScalars.epps);
			FPArgs.emplace_back(&inputScalars.nRowsD);
			FPArgs.emplace_back(&inputScalars.det_per_ring);
			//FPArgs.emplace_back(&inputScalars.Nxy);
			FPArgs.emplace_back(&inputScalars.sigma_x);

			if (inputScalars.SPECT) {
				FPArgs.emplace_back(&d_rayShiftsDetector);
				FPArgs.emplace_back(&d_rayShiftsSource);
			}

			FPArgs.emplace_back(&dPitch);
			if (inputScalars.FPType == 2 || inputScalars.FPType == 3) {
				if (inputScalars.FPType == 2)
					FPArgs.emplace_back(&inputScalars.tube_width);
				else
					FPArgs.emplace_back(&inputScalars.cylRadiusProj3);
				FPArgs.emplace_back(&inputScalars.bmin);
				FPArgs.emplace_back(&inputScalars.bmax);
				FPArgs.emplace_back(&inputScalars.Vmax);
			}
		}
		if (inputScalars.BPType == 1 || inputScalars.BPType == 2 || inputScalars.BPType == 3) {
			BPArgs.emplace_back(&inputScalars.global_factor);
			BPArgs.emplace_back(&inputScalars.epps);
			BPArgs.emplace_back(&inputScalars.nRowsD);
			BPArgs.emplace_back(&inputScalars.det_per_ring);
			//BPArgs.emplace_back(&inputScalars.Nxy);
			BPArgs.emplace_back(&inputScalars.sigma_x);

			if (inputScalars.SPECT) {
				BPArgs.emplace_back(&d_rayShiftsDetector);
				BPArgs.emplace_back(&d_rayShiftsSource);
			}

			BPArgs.emplace_back(&dPitch);
			if (inputScalars.FPType == 2 || inputScalars.FPType == 3) {
				if (inputScalars.FPType == 2)
					BPArgs.emplace_back(&inputScalars.tube_width);
				else
					BPArgs.emplace_back(&inputScalars.cylRadiusProj3);
				BPArgs.emplace_back(&inputScalars.bmin);
				BPArgs.emplace_back(&inputScalars.bmax);
				BPArgs.emplace_back(&inputScalars.Vmax);
			}
			if (inputScalars.listmode > 0 && inputScalars.computeSensImag) {
				SensArgs.emplace_back(&inputScalars.global_factor);
				SensArgs.emplace_back(&inputScalars.epps);
				SensArgs.emplace_back(&inputScalars.nRowsD);
				SensArgs.emplace_back(&inputScalars.det_per_ring);
				//SensArgs.emplace_back(&inputScalars.Nxy);
				SensArgs.emplace_back(&inputScalars.sigma_x);
				SensArgs.emplace_back(&dPitch);
				if (inputScalars.FPType == 2 || inputScalars.FPType == 3) {
					if (inputScalars.FPType == 2)
						SensArgs.emplace_back(&inputScalars.tube_width);
					else
						SensArgs.emplace_back(&inputScalars.cylRadiusProj3);
					SensArgs.emplace_back(&inputScalars.bmin);
					SensArgs.emplace_back(&inputScalars.bmax);
					SensArgs.emplace_back(&inputScalars.Vmax);
				}
			}
		}
		//if (inputScalars.offset && ((inputScalars.BPType == 4 && inputScalars.CT) || inputScalars.BPType == 5))
		//	BPArgs.emplace_back(&inputScalars.T);
		if (inputScalars.FPType == 1 || inputScalars.FPType == 2 || inputScalars.FPType == 3) {
			if (inputScalars.TOF) {
				FPArgs.emplace_back(&d_TOFCenter);
				if (DEBUG) {
					mexPrintBase("inputScalars.nBins = %u\n", inputScalars.nBins);
					mexEval();
				}
			}
			if (inputScalars.FPType == 2 || inputScalars.FPType == 3) {
				//FPArgs.emplace_back(&d_xcenter);
				//FPArgs.emplace_back(&d_ycenter);
				//FPArgs.emplace_back(&d_zcenter);
				FPArgs.emplace_back(&d_V);
			}
			FPArgs.emplace_back(&inputScalars.nColsD);
		}
		if (inputScalars.BPType == 1 || inputScalars.BPType == 2 || inputScalars.BPType == 3) {
			if (inputScalars.TOF) {
				BPArgs.emplace_back(&d_TOFCenter);
				if (DEBUG) {
					mexPrintBase("inputScalars.nBins = %u\n", inputScalars.nBins);
					mexEval();
				}
			}
			if (inputScalars.FPType == 2 || inputScalars.FPType == 3) {
				//BPArgs.emplace_back(&d_xcenter);
				//BPArgs.emplace_back(&d_ycenter);
				//BPArgs.emplace_back(&d_zcenter);
				BPArgs.emplace_back(&d_V);
			}
			BPArgs.emplace_back(&inputScalars.nColsD);
			if (inputScalars.listmode > 0 && inputScalars.computeSensImag) {
				if (inputScalars.TOF) {
					SensArgs.emplace_back(&d_TOFCenter);
				}
				if (inputScalars.FPType == 2 || inputScalars.FPType == 3) {
					SensArgs.emplace_back(&d_V);
				}
				SensArgs.emplace_back(&inputScalars.nColsD);
			}
		}
		if ((inputScalars.BPType == 4 || inputScalars.FPType == 4) && !inputScalars.CT && inputScalars.TOF) {
			if (inputScalars.FPType == 4) {
				FPArgs.emplace_back(&d_TOFCenter);
				FPArgs.emplace_back(&inputScalars.sigma_x);
			}
			if (inputScalars.BPType == 4) {
				BPArgs.emplace_back(&d_TOFCenter);
				BPArgs.emplace_back(&inputScalars.sigma_x);
				if (inputScalars.listmode > 0 && inputScalars.computeSensImag) {
					SensArgs.emplace_back(&d_TOFCenter);
					SensArgs.emplace_back(&inputScalars.sigma_x);
				}
			}
		}
		if (DEBUG) {
			mexPrintBase("kernelIndFP = %u\n", FPArgs.size());
			mexPrintBase("kernelIndBP = %u\n", BPArgs.size());
			mexEval();
		}
		return 0;
	}

	/// <summary>
	/// Loads "dynamic" data, i.e. if the reconstruction is dynamic (time-varying) then this loads the measurement data/randoms/scatter for the next time step
	/// </summary>
	/// <param name="inputScalars various scalar parameters defining the build parameters and what features to use"></param>
	/// <param name="length the number of measurements/projection/sinograms per subset"></param>
	/// <param name="Sino measurement data (sinograms or projections)"></param>
	/// <param name="randomsData randoms and/or scatter data (for additive scatter correction or for randoms correction)"></param>
	/// <param name="extraCorr scatter data (for multiplicative scatter correction)"></param>
	/// <param name="pituus cumulative sum of length"></param>
	/// <returns></returns>
	inline int loadDynamicData(scalarStruct& inputScalars, const std::vector<int64_t>& length, const float* extraCorr, const int64_t* pituus, const uint32_t tt) {

		CUresult status = CUDA_SUCCESS;
		for (uint32_t kk = inputScalars.osa_iter0; kk < inputScalars.subsetsUsed; kk++) {
			if (inputScalars.scatter == 1u) {
				status = cuMemcpyHtoD(d_scat[kk], &extraCorr[pituus[kk] + inputScalars.koko * tt], sizeof(float) * length[kk]);
				if (status != CUDA_SUCCESS) {
					getErrorString(status);
					return -1;
				}
			}
		}
		return 0;
	}

	/// <summary>
	/// Sets kernel parameters that do not change per iteration but only per time step
	/// </summary>
	/// <param name="inputScalars various scalar parameters defining the build parameters and what features to use"></param>
	/// <param name="w_vec specifies some of the special options/parameters used"></param>
	/// <returns></returns>
	inline int setDynamicKernelData(scalarStruct& inputScalars, Weighting& w_vec) {
		CUresult status = CUDA_SUCCESS;
		if (inputScalars.attenuation_correction && !inputScalars.CT && inputScalars.CTAttenuation) {
			if ((inputScalars.FPType == 1 || inputScalars.FPType == 2 || inputScalars.FPType == 3 || inputScalars.FPType == 4)) {
				if (inputScalars.useBuffers)
					FPArgs.emplace_back(&d_attenB);
				else
					FPArgs.emplace_back(&d_attenIm);
				if (status != CUDA_SUCCESS) {
					getErrorString(status);
					return -1;
				}
			}
			if (inputScalars.BPType == 1 || inputScalars.BPType == 2 || inputScalars.BPType == 3 || inputScalars.BPType == 4) {
				if (inputScalars.useBuffers)
					BPArgs.emplace_back(&d_attenB);
				else
					BPArgs.emplace_back(&d_attenIm);
				if (status != CUDA_SUCCESS) {
					getErrorString(status);
					return -1;
				}
				if (inputScalars.listmode > 0 && inputScalars.computeSensImag) {
					if (inputScalars.useBuffers)
						SensArgs.emplace_back(&d_attenB);
					else
						SensArgs.emplace_back(&d_attenIm);
				}
			}
		}
		return 0;
	}

	template <typename T>
	inline int loadCoord(scalarStruct& inputScalars, const int64_t length, const T* listCoord, const T* listCoordAx = nullptr) {
		CUresult status = CUDA_SUCCESS;
		if (inputScalars.indexBased) {
			getErrorString(cuMemFree(d_trIndex[0]));
			getErrorString(cuMemFree(d_axIndex[0]));
			status = cuMemAlloc(&d_trIndex[0], sizeof(uint16_t) * length * 2);
			if (status != CUDA_SUCCESS) {
				getErrorString(status);
				return -1;
			}
			status = cuMemAlloc(&d_axIndex[0], sizeof(uint16_t) * length * 2);
			if (status != CUDA_SUCCESS) {
				getErrorString(status);
				return -1;
			}
			status = cuMemcpyHtoD(d_trIndex[0], listCoord, sizeof(uint16_t) * length * 2);
			if (status != CUDA_SUCCESS) {
				getErrorString(status);
				return -1;
			}
			status = cuMemcpyHtoD(d_axIndex[0], listCoordAx, sizeof(uint16_t) * length * 2);
			if (status != CUDA_SUCCESS) {
				getErrorString(status);
				return -1;
			}
		}
		else {
		getErrorString(cuMemFree(d_x[0]));
		status = cuMemAlloc(&d_x[0], sizeof(float) * length * 6);
		if (status != CUDA_SUCCESS) {
			getErrorString(status);
			return -1;
		}
		status = cuMemcpyHtoD(d_x[0], listCoord, sizeof(float) * length * 6);
		if (status != CUDA_SUCCESS) {
			getErrorString(status);
			return -1;
			}
		}
		return 0;
	}

	/// <summary>
	/// Compute the forward projection for the selected projector type
	/// </summary>
	/// <param name="vec image estimates and backprojection"></param>
	/// <param name="inputScalars various scalar parameters defining the build parameters and what features to use"></param>
	/// <param name="w_vec specifies some of the special options/parameters used"></param>
	/// <param name="outputFP the output forward projection array"></param>
	/// <param name="osa_iter current subset (sub-iteration)"></param>
	/// <param name="length the number of measurements/projection/sinograms per subset"></param>
	/// <param name="m_size for projector types 1-3, the total number of LORs"></param>
	/// <returns></returns>
	inline int forwardProjection(scalarStruct& inputScalars, Weighting& w_vec, uint32_t osa_iter, const std::vector<int64_t>& length, uint64_t m_size, int ii = 0, const int uu = 0) {
		if (inputScalars.verbose >= 3 || DEBUG)
			mexPrintVar("Starting forward projection for projector type = ", inputScalars.FPType);
		CUresult status = CUDA_SUCCESS;
		std::vector<void*> kTemp = FPArgs;
		if (inputScalars.FPType == 5) {
			global[0] = (inputScalars.nRowsD + erotus[0]) / local[0];
			global[1] = ((inputScalars.nColsD + NVOXELSFP - 1) / NVOXELSFP + erotus[1]) / local[1];
			global[2] = length[osa_iter];
		}
		else if ((inputScalars.CT || inputScalars.SPECT || inputScalars.PET) && inputScalars.listmode == 0) {
			global[0] = (inputScalars.nRowsD + erotus[0]) / local[0];
			global[1] = (inputScalars.nColsD  + erotus[1]) / local[1];
			global[2] = length[osa_iter];
		}
		else {
			erotus[0] = length[osa_iter] % local_size[0];

			if (erotus[0] > 0)
				erotus[0] = (local_size[0] - erotus[0]);
			global[0] = (length[osa_iter] + erotus[0]) / local[0];
			global[1] = 1;
			global[2] = 1;
		}

		if (DEBUG) {
			mexPrintBase("global[0] = %u\n", global[0]);
			mexPrintBase("global[1] = %u\n", global[1]);
			mexPrintBase("global[2] = %u\n", global[2]);
			mexPrintBase("local[0] = %u\n", local[0]);
			mexPrintBase("local[1] = %u\n", local[1]);
			mexPrintBase("local[2] = %u\n", local[2]);
			mexPrintBase("erotus[0] = %u\n", erotus[0]);
			mexPrintBase("erotus[1] = %u\n", erotus[1]);
			mexPrintBase("d[ii].s0 = %f\n", d[ii].x);
			mexPrintBase("d[ii].s1 = %f\n", d[ii].y);
			mexPrintBase("d[ii].s2 = %f\n", d[ii].z);
			mexPrintBase("b[ii].s0 = %f\n", b[ii].x);
			mexPrintBase("b[ii].s1 = %f\n", b[ii].y);
			mexPrintBase("b[ii].s2 = %f\n", b[ii].z);
			mexPrintBase("bmax[ii].s0 = %f\n", bmax[ii].x);
			mexPrintBase("bmax[ii].s1 = %f\n", bmax[ii].y);
			mexPrintBase("bmax[ii].s2 = %f\n", bmax[ii].z);
			mexPrintBase("kernelIndFPSubIter = %u\n", kernelIndFPSubIter);
			mexPrintBase("kernelIndFP = %u\n", kernelIndFP);
			mexPrintBase("m_size = %u\n", m_size);
			mexPrintBase("size_x = %u\n", inputScalars.nRowsD);
			mexPrintBase("size_y = %u\n", inputScalars.nColsD);
			mexPrintBase("length[osa_iter] = %u\n", length[osa_iter]);
			mexPrintBase("listmode = %u\n", inputScalars.listmode);
			mexPrintBase("maskBP = %u\n", inputScalars.maskBP);
			mexPrintBase("no_norm = %u\n", no_norm);
			mexPrintBase("ii = %u\n", ii);
			mexPrintBase("NVOXELS = %u\n", NVOXELS);
			mexPrintBase("NVOXELS5 = %u\n", NVOXELS5);
			mexPrintBase("osa_iter = %u\n", osa_iter);
			mexEval();
		}

		status = cuCtxSynchronize();
		if (status != CUDA_SUCCESS) {
			getErrorString(status);
			return -1;
		}
		if (inputScalars.FPType == 4) {
			if (inputScalars.attenuation_correction && !inputScalars.CTAttenuation)
				kTemp.emplace_back(&d_atten[osa_iter]);
		}
		if (inputScalars.FPType == 5 || inputScalars.FPType == 4) {
			kTemp.emplace_back(&d_N[ii]);
			kTemp.emplace_back(&b[ii]);
			if (inputScalars.FPType == 5) {
				kTemp.emplace_back(&inputScalars.dSize[ii]);
				kTemp.emplace_back(&d[ii]);
				kTemp.emplace_back(&inputScalars.d_Scale[ii]);
			}
			else {
				kTemp.emplace_back(&bmax[ii]);
				kTemp.emplace_back(&inputScalars.d_Scale4[ii]);
			}
		}
		//mexPrint("1!!!!\n");
		if (inputScalars.FPType == 4) {
			kTemp.emplace_back(&vec_opencl.d_image_os);
			kTemp.emplace_back(reinterpret_cast<void*>(&d_output));
			//mexPrint("2!!!!\n");
			if ((inputScalars.listmode == 0 && !inputScalars.CT) || (!inputScalars.loadTOF && inputScalars.listmode > 0))
				kTemp.emplace_back(&d_x[0]);
			else
				kTemp.emplace_back(&d_x[osa_iter]);
			if ((inputScalars.CT || inputScalars.PET || (inputScalars.listmode > 0 && !inputScalars.indexBased)))
				kTemp.emplace_back(&d_z[osa_iter]);
			else
				kTemp.emplace_back(&d_z[inputScalars.osa_iter0]);
			if (inputScalars.maskFP || inputScalars.maskBP) {
				if (inputScalars.maskFP) {
					if (inputScalars.useBuffers) {
						int subset = 0;
						if (inputScalars.maskFPZ > 1)
							subset = osa_iter;
						kTemp.emplace_back(&d_maskFPB[subset]);
					}
					else
						if (inputScalars.maskFPZ > 1)
							kTemp.emplace_back(&d_maskFP3[osa_iter]);
						else
							kTemp.emplace_back(&d_maskFP);
				}
			}
			kTemp.emplace_back((void*)&length[osa_iter]);
			//mexPrint("3!!!!\n");
			if ((inputScalars.subsetType == 3 || inputScalars.subsetType == 6 || inputScalars.subsetType == 7) && inputScalars.subsets > 1 && inputScalars.listmode == 0) {
				kTemp.emplace_back(&d_xyindex[osa_iter]);
				kTemp.emplace_back(&d_zindex[osa_iter]);
			}
			if (inputScalars.raw) {
				kTemp.emplace_back(&d_L[osa_iter]);
				kTemp.emplace_back(&inputScalars.det_per_ring);
			}
			if (inputScalars.normalization_correction)
				kTemp.emplace_back(&d_norm[osa_iter]);
			if (inputScalars.scatter)
				kTemp.emplace_back(&d_scat[osa_iter]);
			//mexPrint("4!!!!\n");
			kTemp.emplace_back(&no_norm);
			kTemp.emplace_back(&m_size);
			kTemp.emplace_back(&osa_iter);
			kTemp.emplace_back(&ii);
			//mexPrint("5!!!!\n");
		}
		else if (inputScalars.FPType == 5) {
			if (!inputScalars.loadTOF && inputScalars.listmode > 0)
				kTemp.emplace_back(&d_x[0]);
			else
				kTemp.emplace_back(&d_x[osa_iter]);
			kTemp.emplace_back(&d_z[osa_iter]);
			kTemp.emplace_back(&vec_opencl.d_image_os);
			kTemp.emplace_back(&vec_opencl.d_image_os_int);
			kTemp.emplace_back(reinterpret_cast<void*>(&d_output));
			if (inputScalars.meanFP) {

			}
			if (inputScalars.maskFP || inputScalars.maskBP) {
				if (inputScalars.maskFP) {
					if (inputScalars.useBuffers) {
						int subset = 0;
						if (inputScalars.maskFPZ > 1)
							subset = osa_iter;
						kTemp.emplace_back(&d_maskFPB[subset]);
					}
					else
						if (inputScalars.maskFPZ > 1)
							kTemp.emplace_back(&d_maskFP3[osa_iter]);
						else
							kTemp.emplace_back(&d_maskFP);
				}
			}
			kTemp.emplace_back((void*)&length[osa_iter]);
		}
		else if ((inputScalars.FPType == 1 || inputScalars.FPType == 2 || inputScalars.FPType == 3)) {
			if (inputScalars.attenuation_correction && !inputScalars.CTAttenuation)
				kTemp.emplace_back(&d_atten[osa_iter]);
			if (inputScalars.maskFP || inputScalars.maskBP) {
				if (inputScalars.maskFP) {
					if (inputScalars.useBuffers) {
						int subset = 0;
						if (inputScalars.maskFPZ > 1)
							subset = osa_iter;
						kTemp.emplace_back(&d_maskFPB[subset]);
					}
					else
						if (inputScalars.maskFPZ > 1)
							kTemp.emplace_back(&d_maskFP3[osa_iter]);
						else
							kTemp.emplace_back(&d_maskFP);
				}
			}
			if ((inputScalars.CT || inputScalars.PET || inputScalars.SPECT) && inputScalars.listmode == 0) {
				kTemp.emplace_back((void*)&length[osa_iter]);
			}
			if (((inputScalars.listmode == 0 || inputScalars.indexBased) && !inputScalars.CT) || (!inputScalars.loadTOF && inputScalars.listmode > 0))
				kTemp.emplace_back(&d_x[0]);
			else
				kTemp.emplace_back(&d_x[osa_iter]);
			if ((inputScalars.CT || inputScalars.PET || (inputScalars.listmode > 0 && !inputScalars.indexBased)))
				kTemp.emplace_back(&d_z[osa_iter]);
			else
				kTemp.emplace_back(&d_z[inputScalars.osa_iter0]);
			if (inputScalars.normalization_correction)
				kTemp.emplace_back(&d_norm[osa_iter]);
			if (inputScalars.scatter)
				kTemp.emplace_back(&d_scat[osa_iter]);
			kTemp.emplace_back(reinterpret_cast<void*>(&d_Summ[uu]));
			kTemp.emplace_back(&d_N[ii]);
			kTemp.emplace_back(&d[ii]);
			kTemp.emplace_back(&b[ii]);
			kTemp.emplace_back(&bmax[ii]);
			if ((inputScalars.subsetType == 3 || inputScalars.subsetType == 6 || inputScalars.subsetType == 7) && inputScalars.subsets > 1 && inputScalars.listmode == 0) {
				kTemp.emplace_back(&d_xyindex[osa_iter]);
				kTemp.emplace_back(&d_zindex[osa_iter]);
			}
			if (inputScalars.listmode > 0 && inputScalars.indexBased) {
				if (!inputScalars.loadTOF) {
					kTemp.emplace_back(&d_trIndex[0]);
					kTemp.emplace_back(&d_axIndex[0]);
				}
				else {
					kTemp.emplace_back(&d_trIndex[osa_iter]);
					kTemp.emplace_back(&d_axIndex[osa_iter]);
				}
			}
			if (inputScalars.raw) {
				kTemp.emplace_back(&d_L[osa_iter]);
			}
			if (inputScalars.useBuffers)
				kTemp.emplace_back(reinterpret_cast<void*>(&vec_opencl.d_im));
			else
				kTemp.emplace_back(&vec_opencl.d_image_os);
			kTemp.emplace_back(reinterpret_cast<void*>(&d_output));
			kTemp.emplace_back(&no_norm);
			kTemp.emplace_back(&m_size);
			kTemp.emplace_back(&osa_iter);
			kTemp.emplace_back(&ii);
		}
		status = cuLaunchKernel(kernelFP, global[0], global[1], global[2], local[0], local[1], local[2], 0, CLCommandQueue[0], kTemp.data(), NULL);
		if (status != CUDA_SUCCESS) {
			getErrorString(status);
			return -1;
		}
		else if (DEBUG || inputScalars.verbose >= 3) {
			mexPrint("Forward projection kernel launched successfully\n");
		}
		status = cuCtxSynchronize();
		if (status != CUDA_SUCCESS) {
			getErrorString(status);
			return -1;
		}
		if (!inputScalars.useBuffers) {
			status = cuTexObjectDestroy(vec_opencl.d_image_os);
			if (status != CUDA_SUCCESS) {
				getErrorString(status);
			}
			status = cuArrayDestroy(FPArray);
			if (status != CUDA_SUCCESS) {
				getErrorString(status);
			}
		}
		if (inputScalars.FPType == 5) {
			status = cuTexObjectDestroy(vec_opencl.d_image_os_int);
			if (status != CUDA_SUCCESS) {
				getErrorString(status);
			}
			status = cuArrayDestroy(integArrayXY);
			if (status != CUDA_SUCCESS) {
				getErrorString(status);
			}
		}
		if (DEBUG || inputScalars.verbose >= 3)
			mexPrint("Forward projection completed");
		return 0;
	}

	/// <summary>
	/// Compute the backprojection for the selected projector type
	/// </summary>
	/// <param name="inputScalars various scalar parameters defining the build parameters and what features to use"></param>
	/// <param name="w_vec specifies some of the special options/parameters used"></param>
	/// <param name="osa_iter current subset (sub-iteration)"></param>
	/// <param name="length the number of measurements/projection/sinograms per subset"></param>
	/// <param name="m_size for projector types 1-3, the total number of LORs"></param>
	/// <param name="compSens if true, computes the sensitivity image as well"></param>
	/// <returns></returns>
	inline int backwardProjection(scalarStruct& inputScalars, Weighting& w_vec, uint32_t osa_iter, std::vector<int64_t>& length, uint64_t m_size, const bool compSens = false, int ii = 0, const int uu = 0) {
		if (inputScalars.verbose >= 3 || DEBUG)
			mexPrintVar("Starting backprojection for projector type = ", inputScalars.BPType);
		CUresult status = CUDA_SUCCESS;
		std::vector<void*> kTemp = BPArgs;
		if (inputScalars.listmode > 0 && compSens) {
			kernelApu = kernelBP;
			kernelBP = kernelSensList;
			kTemp = SensArgs;
		}

		if (inputScalars.BPType == 1 || inputScalars.BPType == 2 || inputScalars.BPType == 3) {
			if ((inputScalars.CT || inputScalars.SPECT || inputScalars.PET) && inputScalars.listmode == 0) {
				global[0] = (inputScalars.nRowsD + erotus[0]) / local[0];
				global[1] = (inputScalars.nColsD + erotus[1]) / local[1];
				global[2] = length[osa_iter];
			}
			else if (inputScalars.listmode > 0 && compSens) {
				global[0] = static_cast<size_t>(inputScalars.det_per_ring + erotusSens[0]) / local[0];
				global[1] = (static_cast<size_t>(inputScalars.det_per_ring) + erotusSens[1]) / local[1];
				global[2] = static_cast<size_t>(inputScalars.rings) * static_cast<size_t>(inputScalars.rings) * static_cast<size_t>(inputScalars.nLayers);
			}
			else {
				erotus[0] = length[osa_iter] % local_size[0];

				if (erotus[0] > 0)
					erotus[0] = (local_size[0] - erotus[0]);
				global[0] = (length[osa_iter] + erotus[0]) / local[0];
				global[1] = 1;
				global[2] = 1;
			}

			if (DEBUG) {
				mexPrintBase("global[0] = %u\n", global[0]);
				mexPrintBase("local[0] = %u\n", local[0]);
				mexPrintBase("local[1] = %u\n", local[1]);
				mexPrintBase("global[1] = %u\n", global[1]);
				mexPrintBase("global[2] = %u\n", global[2]);
				if (inputScalars.listmode > 0 && compSens) {
					mexPrintBase("erotusSens[0] = %u\n", erotusSens[0]);
					mexPrintBase("erotusSens[1] = %u\n", erotusSens[1]);
				}
				else {
				mexPrintBase("erotus[0] = %u\n", erotus[0]);
				mexPrintBase("erotus[1] = %u\n", erotus[1]);
				}
				mexPrintBase("kernelIndBPSubIter = %u\n", BPArgs.size());
				mexPrintBase("m_size = %u\n", m_size);
				mexPrintBase("size_x = %u\n", inputScalars.nRowsD);
				mexPrintBase("size_y = %u\n", inputScalars.nColsD);
				mexPrintBase("length[osa_iter] = %u\n", length[osa_iter]);
				mexPrintBase("listmode = %u\n", inputScalars.listmode);
				mexPrintBase("im_dim = %u\n", inputScalars.im_dim[ii]);
				mexPrintBase("no_norm = %u\n", no_norm);
				mexPrintBase("compSens = %u\n", compSens);
				mexEval();
				//mexEvalString("pause(2);");
			}

			// Set kernelBP arguments
			if (inputScalars.attenuation_correction && !inputScalars.CTAttenuation)
				kTemp.emplace_back(&d_atten[osa_iter]);
			if (inputScalars.maskFP || inputScalars.maskBP) {
				if (inputScalars.maskFP) {
					if (inputScalars.useBuffers) {
						int subset = 0;
						if (inputScalars.maskFPZ > 1)
							subset = osa_iter;
						kTemp.emplace_back(&d_maskFPB[subset]);
					}
					else
						if (inputScalars.maskFPZ > 1)
							kTemp.emplace_back(&d_maskFP3[osa_iter]);
						else
							kTemp.emplace_back(&d_maskFP);
				}
				if (inputScalars.maskBP) {
					if (inputScalars.useBuffers)
						kTemp.emplace_back(&d_maskBPB);
					else
						kTemp.emplace_back(&d_maskBP);
					if (inputScalars.listmode > 0 && inputScalars.computeSensImag) {
						if (inputScalars.useBuffers)
							kTemp.emplace_back(&d_maskBPB);
						else
							kTemp.emplace_back(&d_maskBP);
					}
				}
			}
			if ((inputScalars.CT || inputScalars.PET || inputScalars.SPECT) && inputScalars.listmode == 0)
				kTemp.emplace_back(&length[osa_iter]);
			if (compSens) {
				kTemp.emplace_back(&d_xFull[0]);
				kTemp.emplace_back(&d_zFull[0]);
				kTemp.emplace_back(&inputScalars.rings);
			}
			else {
				if (((inputScalars.listmode == 0 || inputScalars.indexBased) && !inputScalars.CT) || (!inputScalars.loadTOF && inputScalars.listmode > 0))
					kTemp.emplace_back(&d_x[0]);
				else
					kTemp.emplace_back(&d_x[osa_iter]);
				if ((inputScalars.CT || inputScalars.PET || (inputScalars.listmode > 0 && !inputScalars.indexBased)))
					kTemp.emplace_back(&d_z[osa_iter]);
				else if (inputScalars.indexBased && inputScalars.listmode > 0)
					kTemp.emplace_back(&d_z[0]);
				else
					kTemp.emplace_back(&d_z[inputScalars.osa_iter0]);
			}
			if (compSens) {
				if (inputScalars.normalization_correction)
					kTemp.emplace_back(&d_normFull[0]);
				if (inputScalars.scatter)
					kTemp.emplace_back(&d_scatFull[0]);
			}
			else {
				if (inputScalars.normalization_correction)
					kTemp.emplace_back(&d_norm[osa_iter]);
				if (inputScalars.scatter)
					kTemp.emplace_back(&d_scat[osa_iter]);
			}
			kTemp.emplace_back(reinterpret_cast<void*>(&d_Summ[uu]));
			kTemp.emplace_back(&d_N[ii]);
			kTemp.emplace_back(&d[ii]);
			kTemp.emplace_back(&b[ii]);
			kTemp.emplace_back(&bmax[ii]);
				if ((inputScalars.subsetType == 3 || inputScalars.subsetType == 6 || inputScalars.subsetType == 7) && inputScalars.subsets > 1 && inputScalars.listmode == 0) {
					kTemp.emplace_back(&d_xyindex[osa_iter]);
					kTemp.emplace_back(&d_zindex[osa_iter]);
				}
			if (inputScalars.listmode > 0 && inputScalars.indexBased && !compSens) {
				if (!inputScalars.loadTOF) {
					kTemp.emplace_back(&d_trIndex[0]);
					kTemp.emplace_back(&d_axIndex[0]);
				}
				else {
					kTemp.emplace_back(&d_trIndex[osa_iter]);
					kTemp.emplace_back(&d_axIndex[osa_iter]);
				}
			}
				if (inputScalars.raw)
					kTemp.emplace_back(&d_L[osa_iter]);
			kTemp.emplace_back(reinterpret_cast<void*>(&d_output));
			kTemp.emplace_back(reinterpret_cast<void*>(&vec_opencl.d_rhs_os[uu]));
			kTemp.emplace_back(&no_norm);
			kTemp.emplace_back(&m_size);
			kTemp.emplace_back(&osa_iter);
			kTemp.emplace_back(&ii);
		}
		else {
			if (inputScalars.CT) {

				//arr3DDesc.Format = CUarray_format::CU_AD_FORMAT_FLOAT;
				//arr3DDesc.NumChannels = 1;
				//arr3DDesc.Height = inputScalars.Nx[0];
				//arr3DDesc.Width = inputScalars.Ny[0];
				//arr3DDesc.Depth = inputScalars.Nz[0];
				//status = cuArray3DCreate(&uRefArray, &arr3DDesc);
				//CUDA_MEMCPY3D cpy3d;
				//std::memset(&cpy3d, 0, sizeof(cpy3d));
				//cpy3d.srcMemoryType = CUmemorytype::CU_MEMORYTYPE_HOST;
				//cpy3d.srcHost = w_vec.NLM_ref;
				//cpy3d.srcPitch = inputScalars.Ny[0] * sizeof(float);
				//cpy3d.srcHeight = inputScalars.Nx[0];
				//cpy3d.dstMemoryType = CUmemorytype::CU_MEMORYTYPE_ARRAY;
				//cpy3d.dstArray = uRefArray;
				//cpy3d.WidthInBytes = inputScalars.Ny[0] * sizeof(float);
				//cpy3d.Height = inputScalars.Nx[0];
				//cpy3d.Depth = inputScalars.Nz[0];
				//status = cuMemcpy3D(&cpy3d);
				if (!inputScalars.useBuffers) {
					std::memset(&arr3DDesc, 0, sizeof(arr3DDesc));
					arr3DDesc.Format = CUarray_format::CU_AD_FORMAT_FLOAT;
					arr3DDesc.NumChannels = 1;
					arr3DDesc.Height = inputScalars.nColsD;
					arr3DDesc.Width = inputScalars.nRowsD;
					arr3DDesc.Depth = length[osa_iter];
					if (inputScalars.BPType == 5) {
						arr3DDesc.Height++;
						arr3DDesc.Width++;
					}
					if (DEBUG) {
						mexPrintBase("arr3DDesc.NumChannels= %u\n", arr3DDesc.NumChannels);
						mexPrintBase("arr3DDesc.Height = %u\n", arr3DDesc.Height);
						mexPrintBase("arr3DDesc.Width = %u\n", arr3DDesc.Width);
						mexPrintBase("arr3DDesc.Depth = %u\n", arr3DDesc.Depth);
						mexEval();
						//mexEvalString("pause(2);");
					}
					status = cuArray3DCreate(&BPArray, &arr3DDesc);
					if (status != CUDA_SUCCESS) {
						getErrorString(status);
						mexPrint("Array creation failed\n");
						return -1;
					}
					else if (DEBUG)
						mexPrint("Array creation succeeded\n");
					CUDA_MEMCPY3D cpy3d;
					std::memset(&cpy3d, 0, sizeof(cpy3d));
					cpy3d.srcMemoryType = CUmemorytype::CU_MEMORYTYPE_DEVICE;
					cpy3d.srcDevice = reinterpret_cast<CUdeviceptr>(d_output);
					cpy3d.srcPitch = inputScalars.nRowsD * sizeof(float);
					cpy3d.srcHeight = inputScalars.nColsD;
					cpy3d.dstMemoryType = CUmemorytype::CU_MEMORYTYPE_ARRAY;
					cpy3d.dstArray = BPArray;
					cpy3d.WidthInBytes = inputScalars.nRowsD * sizeof(float);
					cpy3d.Height = inputScalars.nColsD;
					cpy3d.Depth = length[osa_iter];
					if (inputScalars.BPType == 5) {
						cpy3d.srcPitch += sizeof(float);
						cpy3d.srcHeight++;
						cpy3d.WidthInBytes += sizeof(float);
						cpy3d.Height++;
					}
					status = cuMemcpy3D(&cpy3d);
					if (status != CUDA_SUCCESS) {
						getErrorString(status);
						mexPrint("Array mem copy failed\n");
						return -1;
					}
					else if (DEBUG)
						mexPrint("Array mem copy succeeded\n");
					CUDA_RESOURCE_DESC resDescIm;
					std::memset(&resDescIm, 0, sizeof(resDescIm));
					std::memset(&texDesc, 0, sizeof(texDesc));
					std::memset(&viewDesc, 0, sizeof(viewDesc));
					viewDesc.height = inputScalars.nColsD;
					viewDesc.width = inputScalars.nRowsD;
					viewDesc.depth = length[osa_iter];
					viewDesc.format = CUresourceViewFormat::CU_RES_VIEW_FORMAT_FLOAT_1X32;
					resDescIm.resType = CUresourcetype::CU_RESOURCE_TYPE_ARRAY;
					resDescIm.res.array.hArray = BPArray;
					if (inputScalars.BPType == 4) {
						texDesc.addressMode[0] = CUaddress_mode::CU_TR_ADDRESS_MODE_CLAMP;
						texDesc.addressMode[1] = CUaddress_mode::CU_TR_ADDRESS_MODE_CLAMP;
						texDesc.addressMode[2] = CUaddress_mode::CU_TR_ADDRESS_MODE_CLAMP;
						texDesc.filterMode = CUfilter_mode::CU_TR_FILTER_MODE_POINT;
						texDesc.flags = CU_TRSF_NORMALIZED_COORDINATES;
					}
					else {
						texDesc.addressMode[0] = CUaddress_mode::CU_TR_ADDRESS_MODE_CLAMP;
						texDesc.addressMode[1] = CUaddress_mode::CU_TR_ADDRESS_MODE_CLAMP;
						texDesc.addressMode[2] = CUaddress_mode::CU_TR_ADDRESS_MODE_CLAMP;
						texDesc.filterMode = CUfilter_mode::CU_TR_FILTER_MODE_LINEAR;
						texDesc.flags = CU_TRSF_NORMALIZED_COORDINATES;
						viewDesc.height++;
						viewDesc.width++;
					}
					status = cuTexObjectCreate(&d_inputImage, &resDescIm, &texDesc, &viewDesc);
					if (status != CUDA_SUCCESS) {
						getErrorString(status);
						mexPrint("Image creation failed\n");
						return -1;
					}
					status = cuCtxSynchronize();
					if (status != CUDA_SUCCESS) {
						getErrorString(status);
						mexPrint("Queue finish failed after image copy\n");
						return -1;
					}
				}
				if (inputScalars.BPType == 4) {
					global[0] = (inputScalars.Nx[ii] + erotusBP[0][ii]) / local[0];
					global[1] = (inputScalars.Ny[ii] + erotusBP[1][ii]) / local[1];
					if (!inputScalars.largeDim)
						global[2] = (inputScalars.Nz[ii] + NVOXELS - 1) / NVOXELS;
					else
						global[2] = inputScalars.Nz[ii];
				}
				else if (inputScalars.BPType == 5) {
					if (inputScalars.pitch) {
						global[0] = (inputScalars.Nx[ii] + erotusBP[0][ii]) / local[0];
						global[1] = (inputScalars.Ny[ii] + erotusBP[1][ii]) / local[1];
						global[2] = inputScalars.Nz[ii];
					}
					else {
						global[0] = (inputScalars.Nx[ii] + erotusBP[0][ii]) / local[0];
						global[1] = (inputScalars.Ny[ii] + erotusBP[1][ii]) / local[1];
						global[2] = (inputScalars.Nz[ii] + NVOXELS5 - 1) / NVOXELS5;
					}
				}
				else {
					global[0] = (inputScalars.Nx[ii] + erotusBP[0][ii]) / local[0];
					global[1] = (inputScalars.Ny[ii] + erotusBP[1][ii]) / local[1];
					global[2] = inputScalars.Nz[ii];
				}

				if (DEBUG) {
					mexPrintBase("global[0] = %u\n", global[0]);
					mexPrintBase("local[0] = %u\n", local[0]);
					mexPrintBase("local[1] = %u\n", local[1]);
					mexPrintBase("global[1] = %u\n", global[1]);
					mexPrintBase("global[2] = %u\n", global[2]);
					mexPrintBase("erotusBP[0] = %u\n", erotusBP[0][ii]);
					mexPrintBase("erotusBP[1] = %u\n", erotusBP[1][ii]);
					mexPrintBase("kernelIndBPSubIter = %u\n", BPArgs.size());
					mexPrintBase("m_size = %u\n", m_size);
					mexPrintBase("size_x = %u\n", inputScalars.nRowsD);
					mexPrintBase("size_y = %u\n", inputScalars.nColsD);
					mexPrintBase("length[osa_iter] = %u\n", length[osa_iter]);
					mexPrintBase("listmode = %u\n", inputScalars.listmode);
					mexPrintBase("im_dim = %u\n", inputScalars.im_dim[ii]);
					mexPrintBase("no_norm = %u\n", no_norm);
					mexEval();
					//mexEvalString("pause(2);");
				}
				if (inputScalars.offset)
					kTemp.emplace_back(&d_T[osa_iter]);
				if (inputScalars.BPType == 5 || inputScalars.BPType == 4) {
					kTemp.emplace_back(&d_N[ii]);
					kTemp.emplace_back(&b[ii]);
					kTemp.emplace_back(&d[ii]);
					if (inputScalars.BPType == 5) {
						kTemp.emplace_back(&inputScalars.d_Scale[ii]);
						kTemp.emplace_back(&inputScalars.dSizeBP);
					}
					else {
						kTemp.emplace_back(&w_vec.kerroin4[ii]);
					}
				}
				//mexPrint("1!!!!\n");
				if (inputScalars.BPType == 4) {
					if (inputScalars.useBuffers)
						kTemp.emplace_back(reinterpret_cast<void*>(&d_output));
					else
						kTemp.emplace_back(&d_inputImage);
					if (inputScalars.CT && inputScalars.DSC > 0.f) {
						kTemp.emplace_back(&d_angle);
						kTemp.emplace_back(&inputScalars.DSC);
					}
					//mexPrint("2!!!!\n");
					kTemp.emplace_back(reinterpret_cast<void*>(&vec_opencl.d_rhs_os[uu]));
					//mexPrint("3!!!!\n");
					if (compSens)
						kTemp.emplace_back(&d_xFull[0]);
					else
						if (!inputScalars.loadTOF && inputScalars.listmode > 0)
							kTemp.emplace_back(&d_x[0]);
						else
							kTemp.emplace_back(&d_x[osa_iter]);
					if (compSens)
						kTemp.emplace_back(&d_zFull[0]);
					else
						kTemp.emplace_back(&d_z[osa_iter]);
					//mexPrint("4!!!!\n");
					kTemp.emplace_back(reinterpret_cast<void*>(&d_Summ[uu]));
					//mexPrint("5!!!!\n");
				}
				else {
					if (compSens)
						kTemp.emplace_back(&d_xFull[0]);
					else
						if (!inputScalars.loadTOF && inputScalars.listmode > 0)
							kTemp.emplace_back(&d_x[0]);
						else
							kTemp.emplace_back(&d_x[osa_iter]);
					if (compSens)
						kTemp.emplace_back(&d_zFull[0]);
					else
						kTemp.emplace_back(&d_z[osa_iter]);
					kTemp.emplace_back(&d_inputImage);
					kTemp.emplace_back(reinterpret_cast<void*>(&vec_opencl.d_rhs_os[uu]));
					kTemp.emplace_back(reinterpret_cast<void*>(&d_Summ[uu]));
					if (inputScalars.meanBP) {
						kTemp.emplace_back(&d_meanBP);
					}
				}
			}
			else {
				if ((inputScalars.CT || inputScalars.SPECT || inputScalars.PET) && inputScalars.listmode == 0) {
					global[0] = (inputScalars.nRowsD + erotus[0]) / local[0];
					global[1] = (inputScalars.nColsD + erotus[1]) / local[1];
					global[2] = length[osa_iter];
				}
				else if (inputScalars.listmode > 0 && compSens) {
					global[0] = static_cast<size_t>(inputScalars.det_per_ring + erotusSens[0]) / local[0];
					global[1] = (static_cast<size_t>(inputScalars.det_per_ring) + erotusSens[1]) / local[1];
					global[2] = static_cast<size_t>(inputScalars.rings) * static_cast<size_t>(inputScalars.rings);
				}
				else {
					erotus[0] = length[osa_iter] % local_size[0];

					if (erotus[0] > 0)
						erotus[0] = (local_size[0] - erotus[0]);
					global[0] = (length[osa_iter] + erotus[0]) / local[0];
					global[1] = 1;
					global[2] = 1;
				}

				if (DEBUG) {
					mexPrintBase("global[0] = %u\n", global[0]);
					mexPrintBase("local[0] = %u\n", local[0]);
					mexPrintBase("local[1] = %u\n", local[1]);
					mexPrintBase("global[1] = %u\n", global[1]);
					mexPrintBase("global[2] = %u\n", global[2]);
					mexPrintBase("erotus[0] = %u\n", erotus[0]);
					mexPrintBase("erotus[1] = %u\n", erotus[1]);
					mexPrintBase("kernelIndBPSubIter = %u\n", BPArgs.size());
					mexPrintBase("m_size = %u\n", m_size);
					mexPrintBase("size_x = %u\n", inputScalars.nRowsD);
					mexPrintBase("size_y = %u\n", inputScalars.nColsD);
					mexPrintBase("length[osa_iter] = %u\n", length[osa_iter]);
					mexPrintBase("listmode = %u\n", inputScalars.listmode);
					mexPrintBase("im_dim = %u\n", inputScalars.im_dim[ii]);
					mexPrintBase("no_norm = %u\n", no_norm);
					mexPrintBase("osa_iter = %u\n", osa_iter);
					mexEval();
					//mexEvalString("pause(2);");
				}
				kTemp.emplace_back(&d_N[ii]);
				kTemp.emplace_back(&b[ii]);
				kTemp.emplace_back(&bmax[ii]);
				kTemp.emplace_back(&inputScalars.d_Scale4[ii]);
				kTemp.emplace_back(reinterpret_cast<void*>(&d_output));
				kTemp.emplace_back(reinterpret_cast<void*>(&vec_opencl.d_rhs_os[uu]));
				if (compSens) {
					kTemp.emplace_back(&d_xFull[0]);
					kTemp.emplace_back(&d_zFull[0]);
					kTemp.emplace_back(&inputScalars.rings);
					kTemp.emplace_back(&inputScalars.det_per_ring);
				}
				else {
					if ((inputScalars.listmode == 0 && !inputScalars.CT) || (!inputScalars.loadTOF && inputScalars.listmode > 0))
						kTemp.emplace_back(&d_x[0]);
					else
						kTemp.emplace_back(&d_x[osa_iter]);
					if ((inputScalars.CT || inputScalars.PET || inputScalars.listmode > 0))
						kTemp.emplace_back(&d_z[osa_iter]);
					else
						kTemp.emplace_back(&d_z[inputScalars.osa_iter0]);
				}
				kTemp.emplace_back(&length[osa_iter]);
				if ((inputScalars.subsetType == 3 || inputScalars.subsetType == 6 || inputScalars.subsetType == 7) && inputScalars.subsets > 1 && inputScalars.listmode == 0) {
					kTemp.emplace_back(&d_xyindex[osa_iter]);
					kTemp.emplace_back(&d_zindex[osa_iter]);
				}
				if (inputScalars.raw) {
					kTemp.emplace_back(&d_L[osa_iter]);
					kTemp.emplace_back(&inputScalars.det_per_ring);
				}
				if (inputScalars.normalization_correction)
					kTemp.emplace_back(&d_norm[osa_iter]);
				if (inputScalars.scatter)
					kTemp.emplace_back(&d_scat[osa_iter]);
				kTemp.emplace_back(reinterpret_cast<void*>(&d_Summ[uu]));
			}
			kTemp.emplace_back(&no_norm);
			//mexPrint("6!!!!\n");
			if (inputScalars.maskBP) {
				if (inputScalars.useBuffers)
					kTemp.emplace_back(&d_maskBPB);
				else
					kTemp.emplace_back(&d_maskBP);
				if (inputScalars.listmode > 0 && inputScalars.computeSensImag) {
					if (inputScalars.useBuffers)
						kTemp.emplace_back(&d_maskBPB);
					else
						kTemp.emplace_back(&d_maskBP);
				}
			}
			if (inputScalars.CT)
				kTemp.emplace_back(&length[osa_iter]);
			else {
				kTemp.emplace_back(&m_size);
				kTemp.emplace_back(&osa_iter);
			}
			kTemp.emplace_back(&ii);
			//mexPrint("7!!!!\n");
		}
		status = cuLaunchKernel(kernelBP, global[0], global[1], global[2], local[0], local[1], local[2], 0, CLCommandQueue[0], kTemp.data(), 0);
		if (status != CUDA_SUCCESS) {
			getErrorString(status);
			return -1;
		}
		else if (DEBUG || inputScalars.verbose >= 3) {
			mexPrint("Backprojection kernel launched successfully\n");
		}
		status = cuCtxSynchronize();
		if (status != CUDA_SUCCESS) {
			getErrorString(status);
			return -1;
		}
		if ((inputScalars.BPType == 4 && inputScalars.CT) || inputScalars.BPType == 5) {
			if (!inputScalars.useBuffers) {
				status = cuTexObjectDestroy(d_inputImage);
				if (status != CUDA_SUCCESS) {
					getErrorString(status);
				}
				status = cuArrayDestroy(BPArray);
				if (status != CUDA_SUCCESS) {
					getErrorString(status);
				}
			}
		}
		if (inputScalars.listmode > 0 && compSens) {
			kernelBP = kernelApu;
		}
		if (DEBUG || inputScalars.verbose >= 3)
			mexPrint("Backprojection computed");
		return 0;
	}

	/// <summary>
	/// Release buffers needed only by the initial computation of the sensitivity image including all measurements (e.g. image-based preconditioners 2-3)
	/// </summary>
	/// <param name="inputScalars various scalar parameters defining the build parameters and what features to use"></param>
	/// <returns></returns>
	inline void releaseBuffer(const scalarStruct& inputScalars) {
		d_xFull.clear();
		d_zFull.clear();
		if (inputScalars.size_norm > 1 && inputScalars.normalization_correction) {
			d_normFull.clear();
		}
		if (inputScalars.size_scat > 1 && inputScalars.scatter == 1U) {
			d_scatFull.clear();
		}
		//if (inputScalars.precompute) {
		//	d_lorFull.clear();
		//}
	}

	/// <summary>
	/// Get the total global memory of the selected device
	/// </summary>
	inline int64_t getGlobalMem() {
		CUresult status = CUDA_SUCCESS;
		size_t mem;
		size_t memF;
		unsigned long long mem_loc;
		status = cuMemGetInfo(&memF, &mem);
		if (status != CUDA_SUCCESS) {
			getErrorString(status);
			return -1;
		}
		int apu = 0;
		cuDeviceGetAttribute(&apu, CU_DEVICE_ATTRIBUTE_MAX_SHARED_MEMORY_PER_BLOCK, CUDeviceID[0]);
		if (status != CUDA_SUCCESS) {
			getErrorString(status);
			return -1;
		}
		if (DEBUG) {
			mexPrintBase("mem_loc = %u\n", apu);
			mexPrintBase("memFree = %u\n", memF);
		}
		return mem;
	}

	/// <summary>
	/// Compute median root prior (MRP)
	/// </summary>
	/// <param name="padd the padded input array (current estimate)"></param>
	/// <param name="grad the output gradient array"></param>
	/// <param name="inputScalars various scalar parameters defining the build parameters and what features to use"></param>
	/// <returns></returns>
	inline int computeMRP(const scalarStruct& inputScalars, const uint64_t global_size[]) {
		std::vector<void*> kArgs;
		CUresult status = CUDA_SUCCESS;
		unsigned int gSize[3];
		unsigned int erotus[2];
		erotus[0] = localPrior[0] - (global_size[0] % localPrior[0]);
		erotus[1] = localPrior[1] - (global_size[1] % localPrior[1]);
		gSize[0] = (global_size[0] + erotus[0]) / localPrior[0];
		gSize[1] = (global_size[1] + erotus[1]) / localPrior[1];
		gSize[2] = global_size[2];
		status = cuCtxSynchronize();
		kArgs.emplace_back(reinterpret_cast<void*>(&d_inputB));
		kArgs.emplace_back(reinterpret_cast<void*>(&d_W));
		kArgs.emplace_back(&d_N[0]);
		kArgs.emplace_back(&d_NOrig);
		if (inputScalars.maskBP || (inputScalars.useExtendedFOV && !inputScalars.multiResolution))
			kArgs.emplace_back(&d_maskPrior);
		if (inputScalars.eFOV && !inputScalars.multiResolution)
			kArgs.emplace_back(&d_eFOVIndices);
		status = cuLaunchKernel(kernelMed, gSize[0], gSize[1], gSize[2], localPrior[0], localPrior[1], localPrior[2], 0, CLCommandQueue[0], kArgs.data(), NULL);
		if (status != CUDA_SUCCESS) {
			getErrorString(status);
			mexPrint("Failed to launch the Median filter kernel\n");
			return -1;
		}
		else if (DEBUG || inputScalars.verbose >= 3) {
			mexPrint("Median kernel launched successfully\n");
		}
		status = cuCtxSynchronize();
		if (status != CUDA_SUCCESS) {
			getErrorString(status);
			mexPrint("Queue finish failed after MRP kernel\n");
			return -1;
		}
		return 0;
	}

	/// <summary>
	/// Non-local means (NLM) prior
	/// </summary>
	/// <param name="grad the output gradient array"></param>
	/// <param name="im the input array (current estimate)"></param>
	/// <param name="inputScalars various scalar parameters defining the build parameters and what features to use"></param>
	/// <param name="w_vec specifies some of the special options/parameters used"></param>
	/// <returns></returns>
	inline int computeNLM(const scalarStruct& inputScalars, Weighting& w_vec, float beta) {
		CUresult status = CUDA_SUCCESS;
		if (inputScalars.verbose >= 3)
			mexPrint("Starting CUDA NLM gradient computation");
		std::vector<void*> kArgs;
		float apu = inputScalars.epps;
		if (inputScalars.largeDim)
			globalPrior[2] = inputScalars.Nz[0];
		status = cuCtxSynchronize();
		const int3 searchWindow = { static_cast<int>(w_vec.Ndx) , static_cast<int>(w_vec.Ndy) , static_cast<int>(w_vec.Ndz) };
		const int3 patchWindow = { static_cast<int>(w_vec.Nlx) , static_cast<int>(w_vec.Nly) , static_cast<int>(w_vec.Nlz) };
		if (DEBUG) {
			mexPrintBase("w_vec.Ndx = %u\n", w_vec.Ndx);
			mexPrintBase("w_vec.Ndy = %u\n", w_vec.Ndy);
			mexPrintBase("w_vec.Ndz = %u\n", w_vec.Ndz);
			mexPrintBase("w_vec.Nlx = %u\n", w_vec.Nlx);
			mexPrintBase("w_vec.Nly = %u\n", w_vec.Nly);
			mexPrintBase("w_vec.Nlz = %u\n", w_vec.Nlz);
			mexPrintBase("erotusPrior[0] = %u\n", erotusPrior[0]);
			mexPrintBase("erotusPrior[1] = %u\n", erotusPrior[1]);
			mexPrintBase("erotusPrior[2] = %u\n", erotusPrior[2]);
			mexPrintBase("globalPrior[0] = %u\n", globalPrior[0]);
			mexPrintBase("globalPrior[1] = %u\n", globalPrior[1]);
			mexPrintBase("globalPrior[2] = %u\n", globalPrior[2]);
			mexPrintBase("localPrior[0] = %u\n", localPrior[0]);
			mexPrintBase("localPrior[1] = %u\n", localPrior[1]);
			mexPrintBase("localPrior[2] = %u\n", localPrior[2]);
			mexPrintBase("w_vec.h2 = %f\n", w_vec.h2);
			mexPrintBase("w_vec.RDP_gamma = %f\n", w_vec.RDP_gamma);
			mexPrintBase("useImages = %d\n", inputScalars.useImages);
			mexEval();
			//mexEvalString("pause(2);");
		}
		kArgs.emplace_back(reinterpret_cast<void*>(&d_W));
		if (inputScalars.useImages) {
			kArgs.emplace_back(&d_inputI);
		}
		else {
			kArgs.emplace_back(reinterpret_cast<void*>(&d_inputB));
		}
		kArgs.emplace_back(&d_gaussianNLM);
		kArgs.emplace_back(&d_N[0]);
		kArgs.emplace_back(&d_NOrig);
		kArgs.emplace_back(&w_vec.h2);
		kArgs.emplace_back(&apu);
		kArgs.emplace_back(&beta);
		if (w_vec.NLRD || w_vec.NLLange || w_vec.NLGGMRF)
			kArgs.emplace_back(&w_vec.RDP_gamma);
		if (w_vec.NLGGMRF) {
			kArgs.emplace_back(&w_vec.GGMRF_p);
			kArgs.emplace_back(&w_vec.GGMRF_q);
			kArgs.emplace_back(&w_vec.GGMRF_c);
		}
		if (w_vec.NLAdaptive)
			kArgs.emplace_back(&w_vec.NLAdaptiveConstant);
		if (w_vec.NLM_anatomical)
			if (inputScalars.useImages)
				kArgs.emplace_back(&d_urefIm);
			else
				kArgs.emplace_back(&d_uref);
		if (inputScalars.maskBP || (inputScalars.useExtendedFOV && !inputScalars.multiResolution))
			kArgs.emplace_back(&d_maskPrior);
		if (inputScalars.eFOV && !inputScalars.multiResolution)
			kArgs.emplace_back(&d_eFOVIndices);
		//Compute the kernel
		status = cuLaunchKernel(kernelNLM, globalPrior[0], globalPrior[1], globalPrior[2], localPrior[0], localPrior[1], localPrior[2], 0, CLCommandQueue[0], kArgs.data(), NULL);
		if (status != CUDA_SUCCESS) {
			getErrorString(status);
			mexPrint("Failed to launch the NLM kernel\n");
			return status;
		}

		status = cuCtxSynchronize();
		if (status != CUDA_SUCCESS) {
			getErrorString(status);
			mexPrint("Queue finish failed after NLM kernel\n");
			return status;
		}
		if (inputScalars.useImages) {
			status = cuTexObjectDestroy(d_inputI);
			if (status != CUDA_SUCCESS) {
				getErrorString(status);
			}
			status = cuArrayDestroy(imArray);
			if (status != CUDA_SUCCESS) {
				getErrorString(status);
			}
		}
		if (inputScalars.verbose >= 3)
			mexPrint("CUDA NLM gradient computed");
		return 0;
	}

	/// <summary>
	/// Compute relative difference prior (RDP)
	/// </summary>
	/// <param name="grad the output gradient array"></param>
	/// <param name="im the input array (current estimate)"></param>
	/// <param name="inputScalars various scalar parameters defining the build parameters and what features to use"></param>
	/// <param name="gamma controls the shape of the prior"></param>
	/// <param name="weights_RDP (UNUSED) the voxel weights for RDP"></param>
	/// <returns></returns>
	inline int computeRDP(const scalarStruct& inputScalars, float gamma, float beta, const bool RDPLargeNeighbor = false, const bool useRDPRef = false) {
		if (inputScalars.verbose >= 3)
			mexPrint("Starting CUDA RDP gradient computation");
		std::vector<void*> kArgs;
		float apu = inputScalars.epps;
		CUresult status = CUDA_SUCCESS;
		if (inputScalars.largeDim)
			globalPrior[2] = inputScalars.Nz[0];
		status = cuCtxSynchronize();
		if (DEBUG) {
			mexPrintBase("inputScalars.epps = %.9f\n", inputScalars.epps);
			mexPrintBase("gamma = %f\n", gamma);
			mexPrintBase("inputScalars.Nx = %d\n", inputScalars.Nx[0]);
			mexPrintBase("inputScalars.Ny = %d\n", inputScalars.Ny[0]);
			mexPrintBase("inputScalars.Nz * inputScalars.nRekos = %d\n", inputScalars.Nz[0] * inputScalars.nRekos);
			mexPrintBase("globalPrior[0] = %d\n", globalPrior[0]);
			mexPrintBase("globalPrior[1] = %d\n", globalPrior[1]);
			mexPrintBase("globalPrior[2] = %d\n", globalPrior[2]);
			mexEval();
		}
		kArgs.emplace_back(reinterpret_cast<void*>(&d_W));
		if (inputScalars.useImages) {
			kArgs.emplace_back(&d_inputI);
		}
		else {
			kArgs.emplace_back(reinterpret_cast<void*>(&d_inputB));
		}
		kArgs.emplace_back(&d_N[0]);
		kArgs.emplace_back(&d_NOrig);
		kArgs.emplace_back(&gamma);
		kArgs.emplace_back(&apu);
		kArgs.emplace_back(&beta);
		if (inputScalars.maskBP || (inputScalars.useExtendedFOV && !inputScalars.multiResolution))
			kArgs.emplace_back(&d_maskPrior);
		if (inputScalars.eFOV && !inputScalars.multiResolution)
			kArgs.emplace_back(&d_eFOVIndices);
		if (RDPLargeNeighbor) {
			kArgs.emplace_back(&d_weights);
			if (useRDPRef)
				if (inputScalars.useImages)
					kArgs.emplace_back(&d_RDPrefI);
				else
					kArgs.emplace_back(reinterpret_cast<void*>(&d_RDPref));
		}
		// Compute the kernel
		status = cuLaunchKernel(kernelRDP, globalPrior[0], globalPrior[1], globalPrior[2], localPrior[0], localPrior[1], localPrior[2], 0, CLCommandQueue[0], kArgs.data(), NULL);
		if (status != CUDA_SUCCESS) {
			getErrorString(status);
			mexPrint("Failed to launch the RDP kernel\n");
			return -1;
		}

		status = cuCtxSynchronize();
		if (status != CUDA_SUCCESS) {
			getErrorString(status);
			mexPrint("Queue finish failed after RDP kernel\n");
			return -1;
		}
		if (inputScalars.useImages) {
			status = cuTexObjectDestroy(d_inputI);
			if (status != CUDA_SUCCESS) {
				getErrorString(status);
			}
			status = cuArrayDestroy(imArray);
			if (status != CUDA_SUCCESS) {
				getErrorString(status);
			}
			if (RDPLargeNeighbor && useRDPRef) {
				status = cuTexObjectDestroy(d_RDPrefI);
				if (status != CUDA_SUCCESS) {
					getErrorString(status);
				}
			}
		}
		if (inputScalars.verbose >= 3)
			mexPrint("CUDA RDP gradient computed");
		return 0;
	}

	/// <summary>
	/// Compute relative generalized Gaussian Markov random field prior (GGMRF)
	/// </summary>
	/// <param name="grad the output gradient array"></param>
	/// <param name="im the input array (current estimate)"></param>
	/// <param name="inputScalars various scalar parameters defining the build parameters and what features to use"></param>
	/// <param name="p constant controlling the powers near from the origin"></param>
	/// <param name="q constant controlling the powers distant from the origin"></param>
	/// <param name="c constant controlling the approximate threshold of transition between low and high contrast regions"></param>
	/// <param name="beta regularization parameter"></param>
	/// <returns></returns>
	inline int computeGGMRF(const scalarStruct& inputScalars, float p, float q, float c, float pqc, float beta) {
		if (inputScalars.verbose >= 3)
			mexPrint("Starting CUDA GGMRF gradient computation");
		CUresult status = CUDA_SUCCESS;
		if (inputScalars.largeDim)
			globalPrior[2] = inputScalars.Nz[0];
		status = cuCtxSynchronize();
		std::vector<void*> kArgs;
		if (DEBUG) {
			mexPrintBase("p = %f\n", p);
			mexPrintBase("q = %f\n", q);
			mexPrintBase("c = %f\n", c);
			mexPrintBase("pqc = %f\n", pqc);
			mexPrintBase("inputScalars.Nx = %d\n", inputScalars.Nx[0]);
			mexPrintBase("inputScalars.Ny = %d\n", inputScalars.Ny[0]);
			mexPrintBase("inputScalars.Nz * inputScalars.nRekos = %d\n", inputScalars.Nz[0] * inputScalars.nRekos);
			mexPrintBase("globalPrior[0] = %d\n", globalPrior[0]);
			mexPrintBase("globalPrior[1] = %d\n", globalPrior[1]);
			mexPrintBase("globalPrior[2] = %d\n", globalPrior[2]);
			mexEval();
		}
		kArgs.emplace_back(reinterpret_cast<void*>(&d_W));
		if (inputScalars.useImages) {
			kArgs.emplace_back(&d_inputI);
		}
		else {
			kArgs.emplace_back(reinterpret_cast<void*>(&d_inputB));
		}
		kArgs.emplace_back(&d_weights);
		kArgs.emplace_back(&d_N[0]);
		kArgs.emplace_back(&p);
		kArgs.emplace_back(&q);
		kArgs.emplace_back(&c);
		kArgs.emplace_back(&pqc);
		kArgs.emplace_back(&beta);
		if (inputScalars.maskBP || (inputScalars.useExtendedFOV && !inputScalars.multiResolution))
			kArgs.emplace_back(&d_maskPrior);
		// Compute the kernel
		status = cuLaunchKernel(kernelGGMRF, globalPrior[0], globalPrior[1], globalPrior[2], localPrior[0], localPrior[1], localPrior[2], 0, CLCommandQueue[0], kArgs.data(), NULL);
		if (status != CUDA_SUCCESS) {
			getErrorString(status);
			mexPrint("Failed to launch the GGMRF kernel\n");
			return -1;
		}

		status = cuCtxSynchronize();
		if (status != CUDA_SUCCESS) {
			getErrorString(status);
			mexPrint("Queue finish failed after GGMRF kernel\n");
			return -1;
		}
		if (inputScalars.useImages) {
			status = cuTexObjectDestroy(d_inputI);
			if (status != CUDA_SUCCESS) {
				getErrorString(status);
			}
			status = cuArrayDestroy(imArray);
			if (status != CUDA_SUCCESS) {
				getErrorString(status);
			}
		}
		if (inputScalars.verbose >= 3)
			mexPrint("CUDA GGMRF gradient computed");
		return 0;
	}


	inline int ProxHelperQ(float alpha, const uint64_t globalQ) {
		CUresult status = CUDA_SUCCESS;
		status = cuCtxSynchronize();
		std::vector<void*> kArgs;
		unsigned int kernelIndProxRDP = 0ULL;
		kArgs.emplace_back(reinterpret_cast<void*>(&d_qX));
		kArgs.emplace_back(&alpha);
		// Compute the kernel
		status = cuLaunchKernel(kernelProxq, globalQ / 64ULL, 1, 1, 64, 1, 1, 0, CLCommandQueue[0], kArgs.data(), NULL);
		if (status != CUDA_SUCCESS) {
			getErrorString(status);
			mexPrint("Failed to launch the Proximal RDP helper kernel\n");
			return -1;
		}

		status = cuCtxSynchronize();
		if (status != CUDA_SUCCESS) {
			getErrorString(status);
			mexPrint("Queue finish failed after proximal RDP helper kernel\n");
			return -1;
		}
		return 0;
	}

	/// <summary>
	/// Compute either the projection from an L1 or L2 ball for the TV prior
	/// </summary>
	/// <param name="q the input TV array"></param>
	/// <param name="alpha the regularization parameter"></param>
	/// <param name="L2Ball if true, computes the projection from an L2 ball, otherwise from the L1 ball"></param>
	/// <returns></returns>
	inline int ProxTVHelperQ(float alpha, const uint64_t globalQ) {
		CUresult status = CUDA_SUCCESS;
		status = cuCtxSynchronize();
		std::vector<void*> kArgs;
		kArgs.emplace_back(reinterpret_cast<void*>(&d_qX));
		kArgs.emplace_back(reinterpret_cast<void*>(&d_qY));
		kArgs.emplace_back(reinterpret_cast<void*>(&d_qZ));
		kArgs.emplace_back(&alpha);
		// Compute the kernel
		status = cuLaunchKernel(kernelProxTVq, globalQ / 64ULL, 1, 1, 64, 1, 1, 0, CLCommandQueue[0], kArgs.data(), NULL);
		if (status != CUDA_SUCCESS) {
			getErrorString(status);
			mexPrint("Failed to launch the Proximal TV kernel\n");
			return -1;
		}

		status = cuCtxSynchronize();
		if (status != CUDA_SUCCESS) {
			getErrorString(status);
			mexPrint("Queue finish failed after kernel\n");
			return -1;
		}
		return 0;
	}

	/// <summary>
	/// Compute either the projection from an L1 or L2 ball for the TGV prior
	/// </summary>
	/// <param name="q first half of the input TGV array"></param>
	/// <param name="q2 second half of the input TGV array"></param>
	/// <param name="alpha the regularization parameter"></param>
	/// <returns></returns>
	inline int ProxTGVHelperQ(const scalarStruct& inputScalars, float alpha, const uint64_t globalQ) {
		CUresult status = CUDA_SUCCESS;
		std::vector<void*> kArgs;
		status = cuCtxSynchronize();
		kArgs.emplace_back(reinterpret_cast<void*>(&d_rX));
		kArgs.emplace_back(reinterpret_cast<void*>(&d_rY));
		if (!inputScalars.TGV2D)
			kArgs.emplace_back(reinterpret_cast<void*>(&d_rZ));
		kArgs.emplace_back(reinterpret_cast<void*>(&d_rXY));
		if (!inputScalars.TGV2D) {
			kArgs.emplace_back(reinterpret_cast<void*>(&d_rXZ));
			kArgs.emplace_back(reinterpret_cast<void*>(&d_rYZ));
		}
		kArgs.emplace_back(&alpha);
		// Compute the kernel
		status = cuLaunchKernel(kernelProxTGVq, globalQ / 64ULL, 1, 1, 64, 1, 1, 0, CLCommandQueue[0], kArgs.data(), NULL);
		if (status != CUDA_SUCCESS) {
			getErrorString(status);
			mexPrint("Failed to launch the Proximal TGV kernel\n");
			return -1;
		}

		status = cuCtxSynchronize();
		if (status != CUDA_SUCCESS) {
			getErrorString(status);
			mexPrint("Queue finish failed after kernel\n");
			return -1;
		}
		return 0;
	}

	/// <summary>
	/// Divergence of the TV prior
	/// </summary>
	/// <param name="im the input array from where the divergence is computed"></param>
	/// <param name="input the backprojection, to which the divergence is added"></param>
	/// <param name="inputScalars various scalar parameters defining the build parameters and what features to use"></param>
	/// <param name="alpha the regularization parameter"></param>
	/// <returns></returns>
	inline int ProxTVDiv(const scalarStruct& inputScalars) {
		if (inputScalars.verbose >= 3)
			mexPrint("Starting Proximal TV divergence");
		CUresult status = CUDA_SUCCESS;
		if (inputScalars.largeDim)
			globalPriorEFOV[2] = inputScalars.Nz[0];
		std::vector<void*> kArgs;
		if (DEBUG) {
			mexPrintBase("erotusPrior[0] = %u\n", erotusPrior[0]);
			mexPrintBase("erotusPrior[1] = %u\n", erotusPrior[1]);
			mexPrintBase("erotusPrior[2] = %u\n", erotusPrior[2]);
			mexPrintBase("globalPriorEFOV[0] = %u\n", globalPriorEFOV[0]);
			mexPrintBase("globalPriorEFOV[1] = %u\n", globalPriorEFOV[1]);
			mexPrintBase("globalPriorEFOV[2] = %u\n", globalPriorEFOV[2]);
			mexPrintBase("d_N.s[0] = %u\n", d_N[0].x);
			mexPrintBase("d_N.s[1] = %u\n", d_N[0].y);
			mexPrintBase("d_N.s[2] = %u\n", d_N[0].z);
			mexEval();
		}
		status = cuCtxSynchronize();
		if (status != CUDA_SUCCESS) {
			getErrorString(status);
			mexPrint("Queue finish failed before divergence kernel\n");
			return -1;
		}
		kArgs.emplace_back(&d_N[0]);
		kArgs.emplace_back(&d_NPrior);
		kArgs.emplace_back(reinterpret_cast<void*>(&d_qX));
		kArgs.emplace_back(reinterpret_cast<void*>(&d_qY));
		kArgs.emplace_back(reinterpret_cast<void*>(&d_qZ));
		kArgs.emplace_back(reinterpret_cast<void*>(&vec_opencl.d_rhs_os[0]));
		if (inputScalars.maskBP || (inputScalars.useExtendedFOV && !inputScalars.multiResolution))
			kArgs.emplace_back(&d_maskPrior);
		if (inputScalars.eFOV && !inputScalars.multiResolution)
			kArgs.emplace_back(&d_eFOVIndices);
		// Compute the kernel
		status = cuLaunchKernel(kernelProxTVDiv, globalPriorEFOV[0], globalPriorEFOV[1], globalPriorEFOV[2], localPrior[0], localPrior[1], localPrior[2], 0, CLCommandQueue[0], kArgs.data(), NULL);
		if (status != CUDA_SUCCESS) {
			getErrorString(status);
			mexPrint("Failed to launch the Proximal TV divergence kernel\n");
			return -1;
		}

		status = cuCtxSynchronize();
		if (status != CUDA_SUCCESS) {
			getErrorString(status);
			mexPrint("Queue finish failed after divergence kernel\n");
			return -1;
		}
		if (inputScalars.verbose >= 3)
			mexPrint("Proximal TV divergence computed");
		return 0;
	}

	/// <summary>
	/// TV prior (gradient)
	/// </summary>
	/// <param name="im the input image (from which the gradient/TV is computed)"></param>
	/// <param name="input the output TV"></param>
	/// <param name="L2Ball if true, computes the projection from an L2 ball, otherwise from the L1 ball"></param>
	/// <param name="sigma adjustable constant for some of the priors"></param>
	/// <param name="v divergence of the symmetric derivative for TGV"></param>
	/// <returns></returns>
	inline int ProxTVGrad(const scalarStruct& inputScalars, float sigma2, const size_t vSize) {
		if (inputScalars.verbose >= 3)
			mexPrint("Starting Proximal TV gradient");
		CUresult status = CUDA_SUCCESS;
		if (inputScalars.largeDim)
			globalPriorEFOV[2] = inputScalars.Nz[0];
		std::vector<void*> kArgs;
		if (DEBUG) {
			mexPrintBase("global[0] = %u\n", globalPrior[0]);
			mexPrintBase("global[1] = %u\n", globalPrior[1]);
			mexPrintBase("global[2] = %u\n", globalPrior[2]);
			mexPrintBase("erotusPrior[0] = %u\n", erotusPrior[0]);
			mexPrintBase("erotusPrior[1] = %u\n", erotusPrior[1]);
			mexPrintBase("erotusPrior[2] = %u\n", erotusPrior[2]);
			mexPrintBase("globalPriorEFOV[0] = %u\n", globalPriorEFOV[0]);
			mexPrintBase("globalPriorEFOV[1] = %u\n", globalPriorEFOV[1]);
			mexPrintBase("globalPriorEFOV[2] = %u\n", globalPriorEFOV[2]);
			mexPrintBase("d_N.s[0] = %u\n", d_N[0].x);
			mexPrintBase("d_N.s[1] = %u\n", d_N[0].y);
			mexPrintBase("d_N.s[2] = %u\n", d_N[0].z);
			mexPrintBase("vSize = %u\n", vSize);
			mexEval();
		}
		kArgs.emplace_back(&d_N[0]);
		kArgs.emplace_back(&d_NPrior);
		kArgs.emplace_back(reinterpret_cast<void*>(&d_inputB));
		kArgs.emplace_back(reinterpret_cast<void*>(&d_qX));
		kArgs.emplace_back(reinterpret_cast<void*>(&d_qY));
		kArgs.emplace_back(reinterpret_cast<void*>(&d_qZ));
		kArgs.emplace_back(&sigma2);
		if (vSize > 0) {
			if (!inputScalars.TGV2D)
				kArgs.emplace_back(reinterpret_cast<void*>(&d_vZ));
			kArgs.emplace_back(reinterpret_cast<void*>(&d_vX));
			kArgs.emplace_back(reinterpret_cast<void*>(&d_vY));
		}
		if (inputScalars.maskBP || (inputScalars.useExtendedFOV && !inputScalars.multiResolution))
			kArgs.emplace_back(&d_maskPrior);
		if (inputScalars.eFOV && !inputScalars.multiResolution)
			kArgs.emplace_back(&d_eFOVIndices);
		// Compute the kernel
		status = cuLaunchKernel(kernelProxTVGrad, globalPriorEFOV[0], globalPriorEFOV[1], globalPriorEFOV[2], localPrior[0], localPrior[1], localPrior[2], 0, CLCommandQueue[0], kArgs.data(), NULL);
		if (status != CUDA_SUCCESS) {
			getErrorString(status);
			mexPrint("Failed to launch the Proximal TV gradient kernel\n");
			return -1;
		}
		else if (DEBUG || inputScalars.verbose >= 3) {
			mexPrint("Proximal TV gradient kernel launched successfully\n");
		}

		status = cuCtxSynchronize();
		if (status != CUDA_SUCCESS) {
			getErrorString(status);
			mexPrint("Queue finish failed after gradient kernel\n");
			return -1;
		}
		if (inputScalars.verbose >= 3)
			mexPrint("Proximal TV gradient computed");
		return 0;
	}

	/// <summary>
	/// Symmetric derivative for TGV
	/// </summary>
	/// <param name="v input array"></param>
	/// <param name="q the output symmetric derivative array"></param>
	/// <param name="inputScalars various scalar parameters defining the build parameters and what features to use"></param>
	/// <param name="sigma2 the sigma value of CP/PDHG (1 for PKMA)"></param>
	/// <returns></returns>
	inline int ProxTGVSymmDeriv(const scalarStruct& inputScalars, float sigma2) {
		if (inputScalars.verbose >= 3)
			mexPrint("Starting Proximal TGV symmetric derivative");
		CUresult status = CUDA_SUCCESS;
		if (inputScalars.largeDim)
			globalPriorEFOV[2] = inputScalars.Nz[0];
		std::vector<void*> kArgs;
		unsigned int kernelIndCPTGV = 0ULL;
		if (DEBUG) {
			mexPrintBase("global[0] = %u\n", globalPriorEFOV[0]);
			mexPrintBase("global[1] = %u\n", globalPriorEFOV[1]);
			mexPrintBase("global[2] = %u\n", globalPriorEFOV[2]);
			mexPrintBase("d_N.s[0] = %u\n", d_N[0].x);
			mexPrintBase("d_N.s[1] = %u\n", d_N[0].y);
			mexPrintBase("d_N.s[2] = %u\n", d_N[0].z);
			mexEval();
		}
		kArgs.emplace_back(&d_N[0]);
		kArgs.emplace_back(&d_NPrior);
		kArgs.emplace_back(reinterpret_cast<void*>(&d_vX));
		kArgs.emplace_back(reinterpret_cast<void*>(&d_vY));
		if (!inputScalars.TGV2D)
			kArgs.emplace_back(reinterpret_cast<void*>(&d_vZ));
		kArgs.emplace_back(reinterpret_cast<void*>(&d_rX));
		kArgs.emplace_back(reinterpret_cast<void*>(&d_rY));
		if (!inputScalars.TGV2D) {
			kArgs.emplace_back(reinterpret_cast<void*>(&d_rZ));
			kArgs.emplace_back(reinterpret_cast<void*>(&d_rXY));
			kArgs.emplace_back(reinterpret_cast<void*>(&d_rXZ));
			kArgs.emplace_back(reinterpret_cast<void*>(&d_rYZ));
		}
		else
			kArgs.emplace_back(reinterpret_cast<void*>(&d_rXY));
		kArgs.emplace_back(&sigma2);
		if (inputScalars.maskBP || (inputScalars.useExtendedFOV && !inputScalars.multiResolution))
			kArgs.emplace_back(&d_maskPrior);
		// Compute the kernel
		status = cuLaunchKernel(kernelProxTGVSymmDeriv, globalPriorEFOV[0], globalPriorEFOV[1], globalPriorEFOV[2], localPrior[0], localPrior[1], localPrior[2], 0, CLCommandQueue[0], kArgs.data(), NULL);
		if (status != CUDA_SUCCESS) {
			getErrorString(status);
			mexPrint("Failed to launch the Proximal TGV symmetric derivative kernel\n");
			return -1;
		}
		else if (DEBUG || inputScalars.verbose >= 3) {
			mexPrint("Proximal TV gradient kernel launched successfully\n");
		}

		status = cuCtxSynchronize();
		if (status != CUDA_SUCCESS) {
			getErrorString(status);
			mexPrint("Queue finish failed after symmetric derivative kernel\n");
			return -1;
		}
		if (inputScalars.verbose >= 3)
			mexPrint("Proximal TGV symmetric derivative computed");
		return 0;
	}

	/// <summary>
	/// Divergence for TGV
	/// </summary>
	/// <param name="q first half of the input TGV array"></param>
	/// <param name="q2 second half of the input TGV array"></param>
	/// <param name="v output of the divergence"></param>
	/// <param name="p the TV gradient"></param>
	/// <param name="inputScalars various scalar parameters defining the build parameters and what features to use"></param>
	/// <param name="alpha the regularization parameter"></param>
	/// <param name="theta theta value of CP/PDHG or the momentum parameter for PKMA"></param>
	/// <param name="tau tau value of CP/PDHG (1 for PKMA)"></param>
	/// <returns></returns>
	inline int ProxTGVDiv(const scalarStruct& inputScalars, float theta, float tau) {
		if (inputScalars.verbose >= 3) {
			mexPrint("Starting Proximal TGV divergence");
		}
		CUresult status = CUDA_SUCCESS;
		if (inputScalars.largeDim)
			globalPriorEFOV[2] = inputScalars.Nz[0];
		std::vector<void*> kArgs;
		if (DEBUG) {
			mexPrintBase("global[0] = %u\n", globalPriorEFOV[0]);
			mexPrintBase("global[1] = %u\n", globalPriorEFOV[1]);
			mexPrintBase("global[2] = %u\n", globalPriorEFOV[2]);
			mexPrintBase("d_N.s[0] = %u\n", d_N[0].x);
			mexPrintBase("d_N.s[1] = %u\n", d_N[0].y);
			mexPrintBase("d_N.s[2] = %u\n", d_N[0].z);
			mexPrintBase("theta = %f\n", theta);
			mexPrintBase("tau = %f\n", tau);
			mexEval();
		}
		status = cuCtxSynchronize();
		kArgs.emplace_back(&d_N[0]);
		kArgs.emplace_back(&d_NPrior);
		kArgs.emplace_back(reinterpret_cast<void*>(&d_rX));
		kArgs.emplace_back(reinterpret_cast<void*>(&d_rY));
		if (!inputScalars.TGV2D) {
			kArgs.emplace_back(reinterpret_cast<void*>(&d_rZ));
			kArgs.emplace_back(reinterpret_cast<void*>(&d_rXY));
			kArgs.emplace_back(reinterpret_cast<void*>(&d_rXZ));
			kArgs.emplace_back(reinterpret_cast<void*>(&d_rYZ));
		}
		else
			kArgs.emplace_back(reinterpret_cast<void*>(&d_rXY));
		kArgs.emplace_back(reinterpret_cast<void*>(&d_vX));
		kArgs.emplace_back(reinterpret_cast<void*>(&d_vY));
		if (!inputScalars.TGV2D)
			kArgs.emplace_back(reinterpret_cast<void*>(&d_vZ));
		kArgs.emplace_back(reinterpret_cast<void*>(&d_qX));
		kArgs.emplace_back(reinterpret_cast<void*>(&d_qY));
		kArgs.emplace_back(reinterpret_cast<void*>(&d_qZ));
		kArgs.emplace_back(&theta);
		kArgs.emplace_back(&tau);
		if (inputScalars.maskBP || (inputScalars.useExtendedFOV && !inputScalars.multiResolution))
			kArgs.emplace_back(&d_maskPrior);
		// Compute the kernel
		status = cuLaunchKernel(kernelProxTGVDiv, globalPriorEFOV[0], globalPriorEFOV[1], globalPriorEFOV[2], localPrior[0], localPrior[1], localPrior[2], 0, CLCommandQueue[0], kArgs.data(), NULL);
		if (status != CUDA_SUCCESS) {
			getErrorString(status);
			mexPrint("Failed to launch the Proximal TGV divergence kernel\n");
			return -1;
		}

		status = cuCtxSynchronize();
		if (status != CUDA_SUCCESS) {
			getErrorString(status);
			mexPrint("Queue finish failed after divergence kernel\n");
			return -1;
		}
		if (inputScalars.verbose >= 3)
			mexPrint("Proximal TGV divergence complete");
		return 0;
	}

	/// <summary>
	/// In-place element-wise computations, both multiplication and division supported, for either 1D or 2D arrays
	/// </summary>
	/// <param name="vector input array"></param>
	/// <param name="input input and output array"></param>
	/// <param name="mult if true, performs multiplication, otherwise division"></param>
	/// <param name="D2 if true, assumes 2D case, otherwise 1D"></param>
	/// <returns></returns>
	inline int elementWiseComp(const bool mult, const uint64_t size[], bool D2 = false) {
		const unsigned int gSize[3] = {static_cast<unsigned int>(size[0]), static_cast<unsigned int>(size[1]), static_cast<unsigned int>(size[2])};
		CUresult status = CUDA_SUCCESS;
		std::vector<void*> kArgs;
		unsigned char D = static_cast<unsigned char>(D2);
		if (DEBUG) {
			mexPrintBase("gSize[0] = %u\n", gSize[0]);
			mexPrintBase("gSize[1] = %u\n", gSize[1]);
			mexPrintBase("gSize[2] = %u\n", gSize[2]);
			mexEval();
		}
		status = cuCtxSynchronize();
		if (status != CUDA_SUCCESS) {
			getErrorString(status);
			mexPrint("Failed to synchronize before element-wise kernel\n");
			return -1;
		}
		if (mult) {
			kArgs.emplace_back(reinterpret_cast<void*>(&d_vector));
			kArgs.emplace_back(reinterpret_cast<void*>(&d_input));
			kArgs.emplace_back(&D);
			// Compute the kernel
			status = cuLaunchKernel(kernelElementMultiply, gSize[0], gSize[1], gSize[2], 1, 1, 1, 0, CLCommandQueue[0], kArgs.data(), NULL);
		}
		else {
			kArgs.emplace_back(reinterpret_cast<void*>(&d_vector));
			kArgs.emplace_back(reinterpret_cast<void*>(&d_input));
			// Compute the kernel
			status = cuLaunchKernel(kernelElementDivision, gSize[0], gSize[1], gSize[2], 1, 1, 1, 0, CLCommandQueue[0], kArgs.data(), NULL);
		}
		if (status != CUDA_SUCCESS) {
			getErrorString(status);
			mexPrint("Failed to launch the element-wise kernel\n");
			return -1;
		}

		status = cuCtxSynchronize();
		if (status != CUDA_SUCCESS) {
			getErrorString(status);
			mexPrint("Queue finish failed after element-wise kernel\n");
			return -1;
		}
		return 0;
	}

	/// <summary>
	/// The gradient of hyperbolic prior
	/// </summary>
	/// <param name="inputScalars various scalar parameters defining the build parameters and what features to use"></param>
	/// <param name="sigma adjustable weighting parameter"></param>
	/// <param name="beta regularization parameter"></param>
	/// <returns></returns>
	inline int hyperGradient(const scalarStruct& inputScalars, float sigma, float beta) {
		if (inputScalars.verbose >= 3)
			mexPrint("Starting CUDA hyperbolic prior gradient computation");
		CUresult status = CUDA_SUCCESS;
		if (inputScalars.largeDim)
			globalPrior[2] = inputScalars.Nz[0];
		status = cuCtxSynchronize();
		if (DEBUG) {
			mexPrintBase("sigma = %f\n", sigma);
			mexPrintBase("beta = %f\n", beta);
			mexEval();
		}
		std::vector<void*> kArgs;
		kArgs.emplace_back(reinterpret_cast<void*>(&d_W));
		if (inputScalars.useImages) {
			kArgs.emplace_back(&d_inputI);
		}
		else {
			kArgs.emplace_back(reinterpret_cast<void*>(&d_inputB));
		}
		float smooth = inputScalars.epps;
		kArgs.emplace_back(&d_N[0]);
		kArgs.emplace_back(&d_NOrig);
		kArgs.emplace_back(&sigma);
		kArgs.emplace_back(&smooth);
		kArgs.emplace_back(&beta);
		kArgs.emplace_back(&d_weights);
		if (inputScalars.maskBP || (inputScalars.useExtendedFOV && !inputScalars.multiResolution))
			kArgs.emplace_back(&d_maskPrior);
		if (inputScalars.eFOV && !inputScalars.multiResolution)
			kArgs.emplace_back(&d_eFOVIndices);
		// Compute the kernel
		status = cuLaunchKernel(kernelHyper, globalPrior[0], globalPrior[1], globalPrior[2], localPrior[0], localPrior[1], localPrior[2], 0, CLCommandQueue[0], kArgs.data(), NULL);
		if (status != CUDA_SUCCESS) {
			getErrorString(status);
			mexPrint("Failed to launch the hyperbolic prior gradient kernel\n");
			return -1;
		}

		status = cuCtxSynchronize();
		if (status != CUDA_SUCCESS) {
			getErrorString(status);
			mexPrint("Queue finish failed after hyperbolic prior gradient kernel\n");
			return -1;
		}
		if (inputScalars.useImages) {
			status = cuTexObjectDestroy(d_inputI);
			if (status != CUDA_SUCCESS) {
				getErrorString(status);
			}
			status = cuArrayDestroy(imArray);
			if (status != CUDA_SUCCESS) {
				getErrorString(status);
			}
		}
		if (inputScalars.verbose >= 3)
			mexPrint("CUDA hyperbolic prior gradient computed");
		return 0;
	}

	/// <summary>
	/// The gradient of TV prior
	/// </summary>
	/// <param name="grad output gradient array"></param>
	/// <param name="im input image (from which the gradient is computed)"></param>
	/// <param name="inputScalars various scalar parameters defining the build parameters and what features to use"></param>
	/// <param name="sigma various adjustable parameters for some of the priors"></param>
	/// <param name="smooth smoothing value that allows differentiation"></param>
	/// <returns></returns>
	inline int TVGradient(const scalarStruct& inputScalars, float sigma, float smooth, float beta, float C = 0.f, const int type = 0) {
		if (inputScalars.verbose >= 3)
			mexPrint("Starting CUDA TV gradient computation");
		CUresult status = CUDA_SUCCESS;
		status = cuCtxSynchronize();
		if (inputScalars.largeDim)
			globalPrior[2] =  inputScalars.Nz[0];
		if (DEBUG) {
			mexPrintBase("sigma = %f\n", sigma);
			mexPrintBase("smooth = %f\n", smooth);
			mexPrintBase("beta = %f\n", beta);
			mexEval();
		}
		std::vector<void*> kArgs;
		kArgs.emplace_back(reinterpret_cast<void*>(&d_W));
		if (inputScalars.useImages) {
			kArgs.emplace_back(&d_inputI);
		}
		else {
			kArgs.emplace_back(reinterpret_cast<void*>(&d_inputB));
		}
		kArgs.emplace_back(&d_N[0]);
		kArgs.emplace_back(&d_NOrig);
		kArgs.emplace_back(&sigma);
		kArgs.emplace_back(&smooth);
		kArgs.emplace_back(&beta);
		if (inputScalars.maskBP || (inputScalars.useExtendedFOV && !inputScalars.multiResolution))
			kArgs.emplace_back(&d_maskPrior);
		if (inputScalars.eFOV && !inputScalars.multiResolution)
			kArgs.emplace_back(&d_eFOVIndices);
		if (type == 2 || type == 3)
			kArgs.emplace_back(&C);
		if (type > 0)
			kArgs.emplace_back(reinterpret_cast<void*>(&d_refIm));
		// Compute the kernel
		status = cuLaunchKernel(kernelTV, globalPrior[0], globalPrior[1], globalPrior[2], localPrior[0], localPrior[1], localPrior[2], 0, CLCommandQueue[0], kArgs.data(), NULL);
		if (status != CUDA_SUCCESS) {
			getErrorString(status);
			mexPrint("Failed to launch the TV gradient kernel\n");
			return -1;
		}

		status = cuCtxSynchronize();
		if (status != CUDA_SUCCESS) {
			getErrorString(status);
			mexPrint("Queue finish failed after TV gradient kernel\n");
			return -1;
		}
		if (inputScalars.useImages) {
			status = cuTexObjectDestroy(d_inputI);
			if (status != CUDA_SUCCESS) {
				getErrorString(status);
			}
			status = cuArrayDestroy(imArray);
			if (status != CUDA_SUCCESS) {
				getErrorString(status);
			}
		}
		if (inputScalars.verbose >= 3)
			mexPrint("CUDA TV gradient computed");
		return 0;
	}


	inline int PoissonUpdate(const scalarStruct& inputScalars, float lambda, float epps, float alpha, const int ii = 0) {
		if (inputScalars.verbose >= 3)
			mexPrint("Starting CUDA Poisson update (PKMA/MBSREM/BSREM) computation");
		CUresult status = CUDA_SUCCESS;
		std::vector<void*> kArgs;
		status = cuCtxSynchronize();
		global[0] = (inputScalars.Nx[ii] + erotusBP[0][ii]) / localPrior[0];
		global[1] = (inputScalars.Ny[ii] + erotusBP[1][ii]) / localPrior[1];
		global[2] = inputScalars.Nz[ii];
		bool apu = inputScalars.enforcePositivity;
		if (DEBUG) {
			mexPrintBase("global[0] = %u\n", global[0]);
			mexPrintBase("global[1] = %u\n", global[1]);
			mexPrintBase("global[2] = %u\n", global[2]);
			mexPrintBase("d_N.s[0] = %u\n", d_N[ii].x);
			mexPrintBase("d_N.s[1] = %u\n", d_N[ii].y);
			mexPrintBase("d_N.s[2] = %u\n", d_N[ii].z);
			mexPrintBase("lambda = %.8f\n", lambda);
			mexPrintBase("alpha = %f\n", alpha);
			mexEval();
		}
		kArgs.emplace_back(reinterpret_cast<void*>(&d_im));
		kArgs.emplace_back(reinterpret_cast<void*>(&d_rhs));
		kArgs.emplace_back(&d_N[ii]);
		kArgs.emplace_back(&lambda);
		kArgs.emplace_back(&epps);
		kArgs.emplace_back(&alpha);
		kArgs.emplace_back(&apu);
		// Compute the kernel
		status = cuLaunchKernel(kernelPoisson, global[0], global[1], global[2], localPrior[0], localPrior[1], localPrior[2], 0, CLCommandQueue[0], kArgs.data(), NULL);
		if (status != CUDA_SUCCESS) {
			getErrorString(status);
			mexPrint("Failed to launch the Poisson update kernel\n");
			return -1;
		}

		status = cuCtxSynchronize();
		if (status != CUDA_SUCCESS) {
			getErrorString(status);
			mexPrint("Queue finish failed after Poisson update kernel\n");
			return -1;
		}
		if (inputScalars.verbose >= 3)
			mexPrint("CUDA Poisson update computed");
		return 0;
	}

	inline int PDHGUpdate(const scalarStruct& inputScalars, float epps, float theta, float tau, const int ii = 0) {
		if (inputScalars.verbose >= 3)
			mexPrint("Starting CUDA PDHG update computation");
		CUresult status = CUDA_SUCCESS;
		std::vector<void*> kArgs;
		global[0] = (inputScalars.Nx[ii] + erotusBP[0][ii]) / localPrior[0];
		global[1] = (inputScalars.Ny[ii] + erotusBP[1][ii]) / localPrior[1];
		global[2] = inputScalars.Nz[ii];
		bool apu = inputScalars.enforcePositivity;
		if (DEBUG) {
			mexPrintBase("global[0] = %u\n", global[0]);
			mexPrintBase("global[1] = %u\n", global[1]);
			mexPrintBase("global[2] = %u\n", global[2]);
			mexPrintBase("d_N.s[0] = %u\n", d_N[ii].x);
			mexPrintBase("d_N.s[1] = %u\n", d_N[ii].y);
			mexPrintBase("d_N.s[2] = %u\n", d_N[ii].z);
			mexPrintBase("theta = %f\n", theta);
			mexPrintBase("tau = %f\n", tau);
			mexEval();
		}
		kArgs.emplace_back(reinterpret_cast<void*>(&d_im));
		kArgs.emplace_back(reinterpret_cast<void*>(&d_rhs));
		kArgs.emplace_back(reinterpret_cast<void*>(&d_U));
		kArgs.emplace_back(&d_N[ii]);
		kArgs.emplace_back(&epps);
		kArgs.emplace_back(&theta);
		kArgs.emplace_back(&tau);
		kArgs.emplace_back(&apu);
		// Compute the kernel
		status = cuLaunchKernel(kernelPDHG, global[0], global[1], global[2], localPrior[0], localPrior[1], localPrior[2], 0, CLCommandQueue[0], kArgs.data(), NULL);
		if (status != CUDA_SUCCESS) {
			getErrorString(status);
			mexPrint("Failed to launch the PDHG update kernel\n");
			return -1;
		}

		status = cuCtxSynchronize();
		if (status != CUDA_SUCCESS) {
			getErrorString(status);
			mexPrint("Queue finish failed after PDHG update kernel\n");
			return -1;
		}
		if (inputScalars.verbose >= 3)
			mexPrint("CUDA PDHG update computed");
		return 0;
	}

	inline int transferTex(const scalarStruct& inputScalars, CUdeviceptr* input, const bool RDP = false) {

		CUresult status = CUDA_SUCCESS;
		CUDA_TEXTURE_DESC texDesc;
		CUDA_ARRAY3D_DESCRIPTOR_st arr3DDesc;
		CUDA_RESOURCE_DESC resDesc;
		CUDA_RESOURCE_VIEW_DESC viewDesc;
		std::memset(&texDesc, 0, sizeof(texDesc));
		std::memset(&resDesc, 0, sizeof(resDesc));
		std::memset(&arr3DDesc, 0, sizeof(arr3DDesc));
		std::memset(&viewDesc, 0, sizeof(viewDesc));
		arr3DDesc.Format = CUarray_format::CU_AD_FORMAT_FLOAT;
		arr3DDesc.NumChannels = 1;
		arr3DDesc.Height = inputScalars.Nx[0];
		arr3DDesc.Width = inputScalars.Ny[0];
		arr3DDesc.Depth = inputScalars.Nz[0];
		status = cuArray3DCreate(&imArray, &arr3DDesc);
		if (status != CUDA_SUCCESS) {
			getErrorString(status);
			mexPrint("Failed to create NLM image array\n");
			return -1;
		}
		CUDA_MEMCPY3D cpy3d;
		std::memset(&cpy3d, 0, sizeof(cpy3d));
		cpy3d.srcMemoryType = CUmemorytype::CU_MEMORYTYPE_DEVICE;
		cpy3d.srcDevice = reinterpret_cast<CUdeviceptr>(input);
		cpy3d.srcPitch = inputScalars.Ny[0] * sizeof(float);
		cpy3d.srcHeight = inputScalars.Nx[0];
		cpy3d.dstMemoryType = CUmemorytype::CU_MEMORYTYPE_ARRAY;
		cpy3d.dstArray = imArray;
		cpy3d.WidthInBytes = inputScalars.Ny[0] * sizeof(float);
		cpy3d.Height = inputScalars.Nx[0];
		cpy3d.Depth = inputScalars.Nz[0];
		status = cuMemcpy3D(&cpy3d);
		if (status != CUDA_SUCCESS) {
			getErrorString(status);
			mexPrint("Failed to copy NLM image array\n");
			return -1;
		}
		resDesc.resType = CUresourcetype::CU_RESOURCE_TYPE_ARRAY;
		resDesc.res.array.hArray = imArray;
		texDesc.addressMode[0] = CUaddress_mode::CU_TR_ADDRESS_MODE_CLAMP;
		texDesc.addressMode[1] = CUaddress_mode::CU_TR_ADDRESS_MODE_CLAMP;
		texDesc.addressMode[2] = CUaddress_mode::CU_TR_ADDRESS_MODE_CLAMP;
		texDesc.filterMode = CUfilter_mode::CU_TR_FILTER_MODE_POINT;
		viewDesc.height = inputScalars.Nx[0];
		viewDesc.width = inputScalars.Ny[0];
		viewDesc.depth = inputScalars.Nz[0];
		viewDesc.format = CUresourceViewFormat::CU_RES_VIEW_FORMAT_FLOAT_1X32;
		if (RDP)
			status = cuTexObjectCreate(&d_RDPrefI, &resDesc, &texDesc, &viewDesc);
		else
			status = cuTexObjectCreate(&d_inputI, &resDesc, &texDesc, &viewDesc);
		if (status != CUDA_SUCCESS) {
			getErrorString(status);
			mexPrint("NLM image copy failed\n");
			return -1;
		}
		status = cuCtxSynchronize();
		if (status != CUDA_SUCCESS) {
			getErrorString(status);
			mexPrint("Synchronization failed\n");
			return -1;
		}
		else if (DEBUG)
			mexPrint("Synchronization completed\n");
		return 0;
	}

};<|MERGE_RESOLUTION|>--- conflicted
+++ resolved
@@ -1152,12 +1152,8 @@
 	CUdeviceptr *d_rX, *d_rY, *d_rXY, *d_rZ, *d_rXZ, *d_rYZ;
 	CUdeviceptr *d_vX, *d_vY, *d_vZ;
 	CUdeviceptr *d_vector, *d_input;
-<<<<<<< HEAD
 	CUdeviceptr* d_im, *d_rhs, *d_U, d_g, d_uref, *d_refIm, d_attenB, d_maskFPB, d_maskBPB, *d_RDPref;
 	CUdeviceptr d_rayShiftsDetector, d_rayShiftsSource; // SPECT
-=======
-	CUdeviceptr* d_im, *d_rhs, *d_U, d_g, d_uref, *d_refIm, d_attenB, d_maskBPB, *d_RDPref;
->>>>>>> 5b4746b5
 	//CUdeviceptr d_outputCT;
 	std::vector<void*> FPArgs, BPArgs, SensArgs;
 	CUDA_im_vectors vec_opencl;
@@ -1761,16 +1757,11 @@
 			}
 			if (inputScalars.maskFP || inputScalars.maskBP) {
 				if (inputScalars.maskFP) {
-<<<<<<< HEAD
-					if (inputScalars.useBuffers)
-						status = cuMemAlloc(&d_maskFPB, sizeof(uint8_t) * inputScalars.numMaskFP * inputScalars.nRowsD * inputScalars.nColsD);
-=======
 					if (inputScalars.useBuffers) {
 						d_maskFPB.resize(inputScalars.subsetsUsed);
 						for (uint32_t kk = inputScalars.osa_iter0; kk < inputScalars.subsetsUsed; kk++)
 							status = cuMemAlloc(&d_maskFPB[kk], sizeof(uint8_t) * inputScalars.nRowsD * inputScalars.nColsD * length[kk]);
 					}
->>>>>>> 5b4746b5
 					else {
 						std::memset(&texDesc, 0, sizeof(texDesc));
 						std::memset(&resDesc, 0, sizeof(resDesc));
@@ -2186,15 +2177,11 @@
 			//}
 			if ((inputScalars.maskFP || inputScalars.maskBP) && inputScalars.useBuffers) {
 				if (inputScalars.maskFP) {
-<<<<<<< HEAD
-					status = cuMemcpyHtoD(d_maskFPB, w_vec.maskFP, sizeof(uint8_t) * inputScalars.numMaskFP * inputScalars.nRowsD * inputScalars.nColsD);
-=======
 					if (inputScalars.maskFPZ > 1)
 						for (uint32_t kk = inputScalars.osa_iter0; kk < inputScalars.subsetsUsed; kk++)
 							status = cuMemcpyHtoD(d_maskFPB[kk], &w_vec.maskFP[pituus[kk] * vecSize], sizeof(uint8_t) * inputScalars.nRowsD * inputScalars.nColsD * length[kk]);
 					else
 						status = cuMemcpyHtoD(d_maskFPB[0], w_vec.maskFP, sizeof(uint8_t) * inputScalars.nRowsD * inputScalars.nColsD);
->>>>>>> 5b4746b5
 					if (status != CUDA_SUCCESS) {
 						getErrorString(status);
 						return -1;
