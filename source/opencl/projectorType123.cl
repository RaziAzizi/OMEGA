
/*******************************************************************************************************************************************
* Matrix free projectors for forward and backward projections. This function calculates the sensitivity image d_Summ = sum(A,1) (sum of every 
* row) and A*x and A^Ty (forward and backward projections), where A is the system matrix, y data in the measurement space and x data in the 
* image space.
*
* Used by implementations 2, 3 and 5.
*
* This file contains three different projectors (Siddon, orthogonal, volume-based). Preprocessor commands are used to separate
* different areas of code for the different projectors. Furthermore the forward-backward projection example uses this same file. 
* 64-bit atomics are also currently included in the same file and used if supported. Also nowadays includes the multi-ray case as well for 
* Siddon.
*
* Compiler preprocessing is utilized heavily, for example all the corrections are implemented as compiler preprocesses. The code for 
* specific correction is thus only applied if it has been selected. The kernels are always compiled on-the-fly, though when using same input 
* parameters the kernel should be loaded from cache leading to a slightly faster startup time.
*
* INPUTS:
* global_factor = a global correction factor, e.g. dead time, can be 1.f
* d_epps = a small constant to prevent division by zero, 
* d_size_x = the number of detector elements (rows),
* d_det_per_ring = number of detectors per ring, (only for listmode data sensitivity image computation, can be any value otherwise)
* sigma_x = TOF STD, can be any value otherwise
* crystalSize = Either a vector of float2 or two floats if PYTHON is defined, the detector size/pitch in both "row" and "column" directions
* orthWidth = the width of of the tube used for orthogonal distance based projector (3D), or the radius of the tube with volume projector
* bmin = smaller orthogonal distances than this are fully inside the TOR, volume projector only,
* bmax = Distances greater than this do not touch the TOR, volume projector only,
* Vmax = Full volume of the spherical "voxel", volume projector only,
* maskFP = 2D/3D Forward projection mask, i.e. LORs/measurements with 0 will be skipped
* maskBP = 2D/3D backward projection mask, i.e. voxels with 0 will be skipped
* d_TOFCenter = Offset of the TOF center from the first center of the FOV,
* x/y/z_center = Cartesian coordinates for the center of the voxels (x/y/z-axis),
* V = Precomputed volumes for specific orthogonal distances, volume projector only
* d_sizey = the number of detector elements (columns),
* d_atten = attenuation data (images, if USEIMAGES is defined, or buffer),
* d_nProjections = Number of projections/sinograms,
* d_xy/z = detector x/y/z-coordinates,
* rings = Number of detector rings, PET only and only when computing listmode sensitivity image,
* d_norm = normalization coefficients,
* d_scat = scatter coefficients when using the system matrix method (multiplication), 
* d_Summ = buffer for d_Summ (sensitivity image),
* d_Nxyz = image size in x/y/z- dimension, float3 or three floats (if PYTHON is defined),
* d_d = distance between adjecent voxels in z/x/y-dimension, float3 or three floats (if PYTHON is defined),
* d_b = distance from the pixel space to origin (z/x/y-dimension), float3 or three floats (if PYTHON is defined),
* d_bmax = part in parenthesis of equation (9) in [1] precalculated when k = Nz, float3 or three floats (if PYTHON is defined),
* d_xy/zindex = for sinogram format they determine the detector indices corresponding to each sinogram bin (subset type 3/6/7 only),
* d_L = detector numbers for raw data (unused for sinogram/projection or listmode format),
* d_OSEM = image for current estimates or the input buffer for backward projection,
* d_output = forward or backward projection,
* no_norm = If 1, sensitivity image is not computed,
* m_size = Total number of LORs/measurements for this subset,
* currentSubset = current subset number, zero-based
*
* OUTPUTS:
* d_output = forward or backward projection,
* d_Summ = Sensitivity image (optional, though must be present)
*
* [1] Jacobs, F., Sundermann, E., De Sutter, B., Christiaens, M. Lemahieu, I. (1998). A Fast Algorithm to Calculate the Exact Radiological 
* Path through a Pixel or Voxel Space. Journal of computing and information technology, 6 (1), 89-94.
*
* Copyright (C) 2019-2024 Ville-Veikko Wettenhovi, Niilo Saarlemo
*
* This program is free software: you can redistribute it and/or modify it under the terms of the GNU General Public License as published by
* the Free Software Foundation, either version 3 of the License, or (at your option) any later version.
*
* This program is distributed in the hope that it wiL be useful, but WITHOUT ANY WARRANTY; without even the implied warranty of
* MERCHANTABILITY or FITNESS FOR A PARTICULAR PURPOSE.  See the GNU General Public License for more details.
*
* You should have received a copy of the GNU General Public License along with this program. If not, see <https://www.gnu.org/licenses/>.
*******************************************************************************************************************************************/

#ifdef OPENCL
#if (defined(CT) || defined(PET) || defined(SPECT)) && !defined(LISTMODE)
__kernel __attribute__((vec_type_hint(float))) __attribute__((reqd_work_group_size(LOCAL_SIZE, LOCAL_SIZE2, 1)))
#else
__kernel __attribute__((vec_type_hint(float))) __attribute__((reqd_work_group_size(LOCAL_SIZE, 1, 1)))
#endif
#else
extern "C" __global__
#endif
void projectorType123(const float global_factor, const float d_epps, const uint d_size_x, const uint d_det_per_ring,
	const float sigma_x,
#if defined(SPECT)
	const CLGLOBAL float* CLRESTRICT d_rayShiftsDetector,
	const CLGLOBAL float* CLRESTRICT d_rayShiftsSource,
#endif
#ifdef PYTHON
	const float crystalSizeX, const float crystalSizeY, 
#else
	const float2 crystalSize, 
#endif
	///////////////////////// ORTHOGONAL-BASED RAY TRACER /////////////////////////
#ifdef ORTH
	const float orthWidth, const float bmin, const float bmax, const float Vmax,	
#endif
	///////////////////////// END ORTHOGONAL-BASED RAY TRACER /////////////////////////
	///////////////////////// TOF BINS /////////////////////////
#ifdef TOF
	CONSTANT float* TOFCenter, 
#endif
	///////////////////////// END TOF BINS /////////////////////////
	///////////////////////// ORTHOGONAL-BASED RAY TRACER /////////////////////////
#ifdef ORTH
	CONSTANT float* V, 
#endif
	///////////////////////// END ORTHOGONAL-BASED RAY TRACER /////////////////////////
	const uint d_sizey, 
	///////////////////////// PET ATTENUATION CORRECTION /////////////////////////
#if !defined(CT) && defined(ATN) && !defined(ATNM)
#ifdef USEIMAGES
	IMAGE3D d_atten,
#else
	const CLGLOBAL float* CLRESTRICT d_atten,
#endif
#elif !defined(CT) && !defined(ATN) && defined(ATNM)
	const CLGLOBAL float* CLRESTRICT d_atten,
#endif
	///////////////////////// END PET ATTENUATION CORRECTION /////////////////////////
	///////////////////////// FORWARD PROJECTION MASK /////////////////////////
#ifdef USEIMAGES
#ifdef MASKFP
#ifdef MASKFP3D
    IMAGE3D maskFP,
#else
    IMAGE2D maskFP,
#endif
#endif
#if defined(MASKBP) && defined(BP) && !defined(FP)
#ifdef MASKBP3D
    IMAGE3D maskBP,
#else
    IMAGE2D maskBP,
#endif
#endif
#else
#ifdef MASKFP
	const CLGLOBAL uchar* CLRESTRICT maskFP,
#endif
#if defined(MASKBP) && defined(BP) && !defined(FP)
    const CLGLOBAL uchar* CLRESTRICT maskBP,
#endif
#endif
	///////////////////////// END FORWARD PROJECTION MASK /////////////////////////
	///////////////////////// FULL PROJECTIONS/SINOGRAMS /////////////////////////
#if (defined(CT) || defined(SPECT) || defined(PET)) && !defined(LISTMODE)
	const LONG d_nProjections,
#endif
	///////////////////////// END FULL PROJECTIONS/SINOGRAMS /////////////////////////
<<<<<<< HEAD
#if ((defined(CT) || defined(SPECT) || defined(RAW) || defined(INDEXBASED)) && (!defined(LISTMODE) || defined(INDEXBASED))) || defined(SENS)
=======
#if !defined(USEGLOBAL)
>>>>>>> 5b4746b5
	CONSTANT float* d_xy,
#else
	const CLGLOBAL float* CLRESTRICT d_xy,
#endif
	///////////////////////// LISTMODE DATA /////////////////////////
#if (defined(LISTMODE) && !defined(SENS) && !defined(INDEXBASED))
	const CLGLOBAL float* CLRESTRICT d_z,
#else
	CONSTANT float* d_z,
#endif
#ifdef SENS
	const uint rings,
#endif
	///////////////////////// END LISTMODE DATA /////////////////////////
	///////////////////////// PET NORMALIZATION DATA /////////////////////////
#ifdef NORM
	const CLGLOBAL float* CLRESTRICT d_norm, 
#endif
	///////////////////////// END PET NORMALIZATION DATA /////////////////////////
	///////////////////////// EXTRA CORRECTION DATA /////////////////////////
#ifdef SCATTER
	const CLGLOBAL float* CLRESTRICT d_scat, 
#endif
	///////////////////////// END EXTRA CORRECTION DATA /////////////////////////
	CLGLOBAL CAST* CLRESTRICT d_Summ, 
#ifdef PYTHON
	const uint d_Nx, const uint d_Ny, const uint d_Nz, const float d_dx, const float d_dy, const float d_dz,
	const float bx, const float by, const float bz, const float d_bmaxx, const float d_bmaxy, const float d_bmaxz, 
#else
	const uint3 d_Nxyz, const float3 d_d, const float3 b, const float3 d_bmax,
#endif
	///////////////////////// SUBSET TYPES 3, 5 and 6 /////////////////////////
#if defined(SUBSETS) && !defined(LISTMODE)
	const CLGLOBAL uint* CLRESTRICT d_xyindex, const CLGLOBAL ushort* CLRESTRICT d_zindex, 
#endif
	///////////////////////// END SUBSET TYPES 3, 5 and 6 /////////////////////////
#if defined(INDEXBASED) && defined(LISTMODE) && !defined(SENS)
	const CLGLOBAL ushort* CLRESTRICT trIndex, const CLGLOBAL ushort* CLRESTRICT axIndex,
#endif
	///////////////////////// RAW PET DATA /////////////////////////
#ifdef RAW
	const CLGLOBAL ushort* CLRESTRICT d_L, 
#endif
	///////////////////////// END RAW PET DATA /////////////////////////
	///////////////////////// FORWARD OR BACKWARD PROJECTIONS /////////////////////////
#if defined(FP) //&& defined(USEIMAGES)
#ifdef USEIMAGES
	IMAGE3D d_OSEM, 
#else
	const CLGLOBAL float* CLRESTRICT d_OSEM, 
#endif
#else
	const CLGLOBAL float* CLRESTRICT d_OSEM, 
#endif
	///////////////////////// END FORWARD OR BACKWARD PROJECTIONS /////////////////////////
	/* Not yet implemented //////////////
#ifdef MATRIX
	CLGLOBAL int* CLRESTRICT indices, CLGLOBAL int* CLRESTRICT rowInd, CLGLOBAL float* CLRESTRICT values, const int maxLOR, 
#endif
	////////////// Not yet implemented */
	///////////////////////// FORWARD OR BACKWARD PROJECTIONS /////////////////////////
#if defined(BP)
	CLGLOBAL CAST* d_output,
#else
	CLGLOBAL float* d_output,
#endif
	///////////////////////// END FORWARD OR BACKWARD PROJECTIONS /////////////////////////
	const uchar no_norm, const ULONG m_size, const uint currentSubset, const int aa) {
	///*
	// Get the current global index
	int3 i = MINT3(GID0, GID1, GID2);
#if STYPE == 1 || STYPE == 2 || STYPE == 4 || STYPE == 5
	getIndex(&i, d_size_x, d_sizey, currentSubset);
#endif
#if (defined(CT) || defined(SPECT) || defined(PET)) && !defined(LISTMODE)
	size_t idx = i.x + i.y * d_size_x + i.z * d_sizey * d_size_x;
	if (i.x >= d_size_x || i.y >= d_sizey || i.z >= d_nProjections)
#elif defined(SENS)
	int2 indz;
	indz.x = i.z / rings;
	indz.y = i.z % rings;
	size_t idx = i.x + i.y * d_det_per_ring + i.z * d_det_per_ring * d_det_per_ring;
#if defined(NLAYERS)
	if (i.z >= rings * rings) {
		// return;
		i.z -= rings * rings;
		i.x += d_det_per_ring;
		i.y += d_det_per_ring;
		indz.x = i.z / rings + rings;
		indz.y = i.z % rings + rings;
	}
	if (i.x >= d_det_per_ring * NLAYERS || i.y >= d_det_per_ring * NLAYERS || i.z >= rings * rings * NLAYERS)
#else
	if (i.x >= d_det_per_ring || i.y >= d_det_per_ring || i.z >= rings * rings)
#endif
#else
	size_t idx = GID0;
	if (idx >= m_size)
#endif
		return;
#ifdef PYTHON
	const float2 crystalSize = make_float2(crystalSizeX, crystalSizeY);
	const uint3 d_Nxyz = make_uint3(d_Nx, d_Ny, d_Nz);
	const float3 d_d = make_float3(d_dx, d_dy, d_dz);
	const float3 b = make_float3(bx, by, bz);
	const float3 d_bmax = make_float3(d_bmaxx, d_bmaxy, d_bmaxz);
#endif
#ifdef MASKFP // Mask image
#ifdef USEIMAGES
#ifdef CUDA
#ifdef MASKFP3D
	const int maskVal = tex3D<unsigned char>(maskFP, i.x, i.y. i.z);
#else
	const int maskVal = tex2D<unsigned char>(maskFP, i.x, i.y);
#endif
#else
#ifdef MASKFP3D
	const int maskVal = read_imageui(maskFP, sampler_MASK, (int4)(i.x, i.y, i.z, 0)).w;
#else
	const int maskVal = read_imageui(maskFP, sampler_MASK, (int2)(i.x, i.y)).w;
#endif
#endif
#else
#ifdef MASKFP3D
	const int maskVal = maskFP[i.x + i.y * d_size_x + i.z * d_size_x * d_sizey];
#else
<<<<<<< HEAD
	long long int idxMaskFP = 0;
	if (N_MASK_FP > 1) {
		long long int numProjPerDetector = N_PROJECTIONS_GLOBAL / N_MASK_FP;
		long long int currentDetector = i.z / numProjPerDetector;
		idxMaskFP = d_sizey * d_size_x * currentDetector;
	}

	const int maskVal = maskFP[i.x + i.y * d_size_x + idxMaskFP];
=======
	const int maskVal = maskFP[i.x + i.y * d_size_x];
#endif
>>>>>>> 5b4746b5
#endif
	if (maskVal == 0)
		return;
#endif




/*
#ifdef SPECT ///////////////////////////////////// SPECT /////////////////////////7
	float3 s, d;
	getDetectorCoordinatesListmode(d_xy, &s, &d, idx, 0, 0, crystalSize);

	#if (CONEMETHOD == 1) | (CONEMETHOD == 2)
		#if (CONEMETHOD == 1)
			float hexShifts[(int)NRAYSPECT * (int)NHEXSPECT][6];
		#else
			float hexShifts[(int)NRAYSPECT][6];
		#endif

		uint trueRayCount = computeSpectHexShifts(hexShifts, &s, &d, i, crystalSize, d_Nxyz);
	#elif (CONEMETHOD == 3)
		float hexShifts[(int)NRAYSPECT][6];
		computeSpectSquareShifts(hexShifts, &s, &d, i, crystalSize, d_Nxyz);
	#endif
	
#endif ////////////////////////////////// END SPECT ///////////////////////////////////////////
*/






#if defined(N_RAYS) && defined(FP)
	float ax[NBINS * N_RAYS];
#else
	float ax[NBINS];
#endif
#ifdef BP
#ifndef __CUDACC__ 
#pragma unroll NBINS
#endif
	for (int to = 0; to < NBINS; to++)
#ifdef SENS
		ax[to] = 1.f;
#else
		ax[to] = d_OSEM[idx + to * m_size];
#endif
#else
#if defined(N_RAYS) && defined(FP)
#ifndef __CUDACC__ 
#pragma unroll NBINS * N_RAYS
#endif
	for (int to = 0; to < NBINS * N_RAYS; to++)
		ax[to] = 0.f;
#else
#ifndef __CUDACC__ 
#pragma unroll NBINS
#endif
	for (int to = 0; to < NBINS; to++)
		ax[to] = 0.f;
#endif
#endif
	const uint d_Nxy = d_Nxyz.x * d_Nxyz.y;
	float local_norm = 0.f;
	float local_scat = 0.f;

#ifdef NORM // Normalization included
	local_norm = d_norm[idx];
#endif
#ifdef SCATTER // Scatter data included
	local_scat = d_scat[idx];
#endif
#ifdef ORTH // Orthogonal or volume-based
	float b1, b2, d1, d2;
	float bz = b.z, dz = d_d.z;
#endif

#if defined(N_RAYS) //////////////// MULTIRAY ////////////////
	int lor = -1;
	// Load the next detector index
	// raw data

/*#ifdef SPECT ///////////////////////////// SPECT LOOP //////////////////////////////////
	#if (CONEMETHOD == 1)
	for (int currentShift = 0u; currentShift < trueRayCount; currentShift++){
#else
	for (int currentShift = 0u; currentShift < NRAYSPECT; currentShift++){
#endif
	int lorZ = 0u;
	int lorXY = 0u;
#else*/
	for (int lorZ = 0u; lorZ < N_RAYS3D; lorZ++) {
		for (int lorXY = 0u; lorXY < N_RAYS2D; lorXY++) {
//#endif ////////////////////////////// END SPECT LOOP ///////////////////////////////////
			lor++;


#endif  //////////////// END MULTIRAY ////////////////



//#if !defined(SPECT) //////////////////////////////////// IF NOT SPECT //////////////////////////
	float3 s, d;
#if defined(NLAYERS) && !defined(LISTMODE)
	const uint layer = i.z / NLAYERS;
	// if (layer != 0)
	// if (layer == 1 || layer == 2)
		// return;
#endif
	// Load the next detector index
#if defined(CT) && !defined(LISTMODE) && !defined(PET) // CT data
	getDetectorCoordinatesCT(d_xy, d_z, &s, &d, i, d_size_x, d_sizey, crystalSize);
#elif defined(SPECT) && !defined(LISTMODE) && !defined(PET) // SPECT data
	getDetectorCoordinatesSPECT(d_xy, d_z, &s, &d, i, d_size_x, d_sizey, crystalSize, d_rayShiftsDetector, d_rayShiftsSource, lorXY);
#elif defined(LISTMODE) && !defined(SENS) // Listmode data
#if defined(INDEXBASED)
	getDetectorCoordinatesListmode(d_xy, d_z, trIndex, axIndex, &s, &d, idx
#else
	getDetectorCoordinatesListmode(d_xy, &s, &d, idx
#endif
#if defined(N_RAYS)
		, lorXY, lorZ, crystalSize
#endif
	);
#elif defined(RAW) || defined(SENS) // raw data
	getDetectorCoordinatesRaw(d_xy, d_z, i, &s, &d, indz
#if defined(N_RAYS)
		, lorXY, lorZ, crystalSize
#endif
	);
#elif !defined(SUBSETS) // Subset types 1, 2, 4, 5, 8, 9, 10, 11
	getDetectorCoordinatesFullSinogram(d_size_x, i, &s, &d, d_xy, d_z
#if defined(N_RAYS)
		, lorXY, lorZ, crystalSize
#endif
#if defined(NLAYERS)
		, d_sizey, layer
#endif
	);
#else // Subset types 3, 6, 7
	getDetectorCoordinates(d_xyindex, d_zindex, idx, &s, &d, d_xy, d_z
#if defined(N_RAYS)
		, lorXY, lorZ, crystalSize
#endif
#if defined(NLAYERS)
		, d_sizey, d_size_x
#endif
	);
#endif
/*
#else /////////////////////////////////////////// SPECT //////////////////////////////////7

if (lor == 0) { // First ray in hexagon
	s.x += hexShifts[currentShift][0];
	s.y += hexShifts[currentShift][1];
	s.z += hexShifts[currentShift][2];
	d.x += hexShifts[currentShift][3];
	d.y += hexShifts[currentShift][4];
	d.z += hexShifts[currentShift][5];
	// Ensure other end of ray is on the opposite side of FOV
	s.x += 100.f * (hexShifts[currentShift][0] - hexShifts[currentShift][3]);
	s.y += 100.f * (hexShifts[currentShift][1] - hexShifts[currentShift][4]);
	s.z += 100.f * (hexShifts[currentShift][2] - hexShifts[currentShift][5]);
} else { // All other rays
	s.x -= 100.f * (hexShifts[currentShift - 1][0] - hexShifts[currentShift - 1][3]);
	s.y -= 100.f * (hexShifts[currentShift - 1][1] - hexShifts[currentShift - 1][4]);
	s.z -= 100.f * (hexShifts[currentShift - 1][2] - hexShifts[currentShift - 1][5]);

	// Add current ray shift
	s.x += hexShifts[currentShift][0];
	s.y += hexShifts[currentShift][1];
	s.z += hexShifts[currentShift][2];
	d.x += hexShifts[currentShift][3];
	d.y += hexShifts[currentShift][4];
	d.z += hexShifts[currentShift][5];
	// Subtract the previous ray shift
	s.x -= hexShifts[currentShift - 1][0];
	s.y -= hexShifts[currentShift - 1][1];
	s.z -= hexShifts[currentShift - 1][2];
	d.x -= hexShifts[currentShift - 1][3];
	d.y -= hexShifts[currentShift - 1][4];
	d.z -= hexShifts[currentShift - 1][5];

	s.x += 100.f * (hexShifts[currentShift][0] - hexShifts[currentShift][3]);
	s.y += 100.f * (hexShifts[currentShift][1] - hexShifts[currentShift][4]);
	s.z += 100.f * (hexShifts[currentShift][2] - hexShifts[currentShift][5]);

	
}

#endif /////////////////////////////// END SPECT / NOT SPECT ///////////////////////////////////////////////
*/
	// Calculate the x, y and z distances of the detector pair
	float3 diff = d - s;

#ifdef CUDA
	if ((diff.x == 0.f && diff.y == 0.f && diff.z == 0.f) || (diff.x == 0.f && diff.y == 0.f) || isinf(diff.x) || isinf(diff.y) || isinf(diff.z) || isnan(diff.x) || isnan(diff.y) || isnan(diff.z))
#else
	if (all(diff == 0.f) || (diff.x == 0.f && diff.y == 0.f) || any(isinf(diff)) || any(isnan(diff)))
#endif
#ifdef N_RAYS //////////////// MULTIRAY ////////////////
		continue;
#else
		return;
#endif  //////////////// END MULTIRAY ////////////////
	uint Np = 0u;

#ifdef ATN // Attenuation included
	float jelppi = 0.f;
#endif
	float temp = 1.f;
	uint d_N0 = d_Nxyz.x;
	uint d_N1 = d_Nxyz.y;
	uint d_N2 = 1u;
	uint d_N3 = d_Nxyz.x;

	int tempi = 0, tempj = 0, tempk = 0, ux = 0, uy = 0, uz = 0;

	float L = length(diff);
	LONG local_ind = 0u;
	int3 localInd = MINT3(0, 0, 0);
#ifdef TOF //////////////// TOF ////////////////
	float D = 0.f;
	float DD = 0.f;
#endif //////////////// END TOF ////////////////
	float local_ele = 0.f;

#ifdef ORTH //////////////// ORTHOGONAL OR VOLUME-BASED RAY TRACER ////////////////
	bool XY = false;
	float kerroin = 0.f;
#if !defined(VOL) // Orthogonal
	kerroin = L * orthWidth;
#elif defined(VOL) // Volume-based
	kerroin = L;
	float TotV = L * M_1_PI_F * orthWidth * orthWidth;
#endif
#endif //////////////// END ORTHOGONAL OR VOLUME-BASED RAY TRACER OR SIDDON ////////////////
//////////////////////////////////////////////////////////////////////////////////////////////////////////////////////////////////////////////////////////////
	//If the LOR is perpendicular in the y-direction (Siddon cannot be used)
	if (fabs(diff.z) < 1e-6f && (fabs(diff.y) < 1e-6f || fabs(diff.x) < 1e-6f)) {


		tempk = CINT(fabs(s.z - b.z) / d_d.z);
		if (tempk < 0 || tempk >= d_Nxyz.z)
#ifdef N_RAYS //////////////// MULTIRAY ////////////////
			continue;
#else
			return;
#endif  //////////////// END MULTIRAY ////////////////

#if defined(ORTH) //////////////// ORTHOGONAL OR VOLUME-BASED RAY TRACER ////////////////
		int indO = 0;
#endif //////////////// END ORTHOGONAL OR VOLUME-BASED RAY TRACER ////////////////
		float d_b, dd, d_db, d_d2;
		int apuX1, apuX2;
#if defined(LISTMODE)
		float dT1, dT2;
#endif
		if (fabs(diff.y) < 1e-6f && d.y <= d_bmax.y && d.y >= b.y && s.y <= d_bmax.y && s.y >= b.y) {
			apuX1 = 0;
			apuX2 = d_Nxyz.x - 1;
#if defined(LISTMODE)
			float dist1, dist2 = 0.f;
			if (s.x > d.x) {
				dist1 = (b.x - d.x);
				dist2 = (b.x + CFLOAT(d_Nxyz.x) * d_d.x - s.x);
			}
			else {
				dist1 = (b.x - s.x);
				dist2 = (b.x + CFLOAT(d_Nxyz.x) * d_d.x - d.x);
			}
			for (int kk = 0; kk < d_Nxyz.x; kk++) {
				if (dist1 >= 0.f) {
					apuX1 = kk;
					if (kk == 0)
						dT1 = d_d.x;
					else
						dT1 = min(dist1, d_d.x);
					break;
				}
				dist1 += d_d.x;
			}
			for (int kk = d_Nxyz.x - 1; kk >= apuX1; kk--) {
				if (dist2 <= 0.f) {
					apuX2 = kk;
					if (kk == d_Nxyz.x - 1)
						dT2 = d_d.x;
					else
						dT2 = min(-dist2, d_d.x);
					break;
				}
				dist2 -= d_d.x;
			}
#endif
			d_b = b.y;
			dd = d.y;
			d_db = d_d.y;
#if defined(ORTH) //////////////// ORTHOGONAL OR VOLUME-BASED RAY TRACER ////////////////
			b1 = b.y;
			b2 = b.x;
			d1 = d_d.y;
			d2 = d_d.x;
			XY = true;
#endif //////////////// END ORTHOGONAL OR VOLUME-BASED RAY TRACER OR SIDDON ////////////////
			d_d2 = d_d.x;
			float xs_apu = s.x;
			s.x = s.y;
			s.y = xs_apu;
			float xdiff_apu = diff.x;
			diff.x = diff.y;
			diff.y = xdiff_apu;
			d_N0 = d_Nxyz.y;
			d_N1 = d_Nxyz.x;
			d_N2 = d_Nxyz.y;
			d_N3 = 1u;
		}
		else if (fabs(diff.x) < 1e-6f && d.x <= d_bmax.x && d.x >= b.x && s.x <= d_bmax.x && s.x >= b.x) {
			apuX1 = 0;
			apuX2 = d_Nxyz.y - 1;
#if defined(LISTMODE)
			float dist1, dist2 = 0.f;
			if (s.y > d.y) {
				dist1 = (b.y - d.y);
				dist2 = (b.y + CFLOAT(d_Nxyz.y) * d_d.y - s.y);
			}
			else {
				dist1 = (b.y - s.y);
				dist2 = (b.y + CFLOAT(d_Nxyz.y) * d_d.y - d.y);
			}
			for (int kk = 0; kk < d_Nxyz.y; kk++) {
				if (dist1 >= 0.f) {
					apuX1 = kk;
					if (kk == 0)
						dT1 = d_d.y;
					else
						dT1 = min(dist1, d_d.y);
					break;
				}
				dist1 += d_d.y;
			}
			for (int kk = d_Nxyz.y - 1; kk >= apuX1; kk--) {
				if (dist2 <= 0.f) {
					apuX2 = kk;
					if (kk == d_Nxyz.y - 1)
						dT2 = d_d.y;
					else
						dT2 = min(-dist2, d_d.y);
					break;
				}
				dist2 -= d_d.y;
			}
#endif
			d_b = b.x;
			dd = d.x;
#if defined(ORTH) //////////////// ORTHOGONAL OR VOLUME-BASED RAY TRACER ////////////////
			b1 = b.x;
			b2 = b.y;
			d1 = d_d.x;
			d2 = d_d.y;
#endif //////////////// END ORTHOGONAL OR VOLUME-BASED RAY TRACER OR SIDDON ////////////////
			d_d2 = d_d.y;
			d_db = d_d.x;
		}
		else
#ifdef N_RAYS //////////////// MULTIRAY ////////////////
		    continue;
#else
		    return;
#endif  //////////////// END MULTIRAY ////////////////
		localInd.z = tempk;
		local_ind = CLONG_rtz(tempk);
		perpendicular_elements(d_b, d_db, d_N0, dd, d_d2, d_N1, &temp, &localInd, &local_ind, d_N2, d_N3, idx, global_factor, local_scat, 
#if !defined(CT) && defined(ATN) && !defined(ATNM)
			d_atten, aa, 
#elif !defined(CT) && !defined(ATN) && defined(ATNM)
			d_atten, 
#endif
		    local_norm, L);
#if defined(ORTH)
#if defined(VOL)
		temp *= (1.f / TotV);
#endif
		if (d_N2 == 1)
			indO = localInd.x;
		else
			indO = localInd.y;
#endif
#ifdef TOF //////////////// TOF ////////////////
			float dI = (d_d2 * d_N1) / 2.f * sign(diff.y);
			D = dI;
			DD = D;
#endif //////////////// END TOF ////////////////
			for (uint ii = apuX1; ii < apuX2; ii++) {
#ifdef TOF //////////////// TOF ////////////////
				const float TOFSum = TOFLoop(DD, d_d2, TOFCenter, sigma_x, &D, d_epps);
#endif //////////////// END TOF ////////////////
#ifdef ORTH //////////////// ORTH/VOL ////////////////
				const float xcenter = b1 + d1 * CFLOAT(ii) + d1 / 2.f;
				orthDistance3D(ii, diff.y, diff.x, diff.z, xcenter, b2, d2, bz, dz, temp, indO, localInd.z, s.x, s.y, s.z, d_Nxy, kerroin, d_N1, d_N2, d_N3, d_Nxyz.z, bmin, bmax, Vmax, V, XY, ax, 
#if defined(FP)
					d_OSEM
#else
					no_norm, d_Summ, d_output 
#endif
#ifdef TOF
				, d_d2, sigma_x, &D, DD, TOFCenter, TOFSum
#endif
#if defined(MASKBP) && defined(BP)
				, aa, maskBP
#endif
				);
#else //////////////// SIDDON ////////////////
				float d_in = d_d2;
#if defined(LISTMODE)
				if (ii == apuX1) {
					local_ind += CLONG_rtz(d_N3 * ii);
					if (d_N3 == 1)
						localInd.x += ii;
					else
						localInd.y += ii;
				}
				if (apuX1 > 0 && ii == apuX1)
					d_in = dT1;
				else if (apuX2 < d_N1 - 1 && ii == apuX2)
					d_in = dT2;
#endif
#if defined(FP) //////////////// FORWARD PROJECTION ////////////////
#ifdef USEIMAGES
				denominator(ax, localInd, d_in, d_OSEM
#else
				denominator(ax, local_ind, d_in, d_OSEM
#endif
#ifdef TOF //////////////// TOF ////////////////
				, d_in, TOFSum, DD, TOFCenter, sigma_x, &D
#endif //////////////// END TOF ////////////////
#ifdef N_RAYS
				, lor
#endif
				);
#endif  //////////////// END FORWARD PROJECTION ////////////////
#if defined(BP) //////////////// BACKWARD PROJECTION ////////////////
#if defined(MASKBP) //////////////// MASKBP ////////////////
				int maskVal = 1;
				if (aa == 0) {
#ifdef USEIMAGES
#ifdef CUDA
#ifdef MASKBP3D
					maskVal = tex3D<unsigned char>(maskBP, localInd.x, localInd.y, localInd.z);
#else
					maskVal = tex2D<unsigned char>(maskBP, localInd.x, localInd.y);
#endif
#else
#ifdef MASKBP3D
					maskVal = read_imageui(maskBP, sampler_MASK, (int4)(localInd.x, localInd.y,  localInd.z, 0)).w;
#else
					maskVal = read_imageui(maskBP, sampler_MASK, (int2)(localInd.x, localInd.y)).w;
#endif
#endif
#else
#ifdef MASKBP3D
					maskVal = maskBP[localInd.x + localInd.y * d_Nxyz.x + localInd.z * d_Nxyz.x * d_Nxyz.y];
#else
					maskVal = maskBP[localInd.x + localInd.y * d_Nxyz.x];
<<<<<<< HEAD
=======
#endif
>>>>>>> 5b4746b5
#endif
				}
				if (maskVal > 0)
#endif //////////////// END MASKBP ////////////////
				rhs(temp * d_in, ax, local_ind, d_output, no_norm, d_Summ
#ifdef TOF //////////////// TOF ////////////////
				, d_in, sigma_x, &D, DD, TOFCenter, TOFSum
#endif //////////////// END TOF ////////////////
				);
#endif //////////////// END BACKWARD PROJECTION ////////////////
#if (!defined(USEIMAGES) && defined(FP)) || defined(BP)
				local_ind += CLONG_rtz(d_N3);
#endif 
#if defined(FP) || (defined(MASKBP) && defined(BP))
				if (d_N3 == 1)
					localInd.x++;
				else
					localInd.y++;
#endif
#endif //////////////// END SIDDON/ORTH/VOL ////////////////
#if defined(TOF)
				D -= (d_d2 * sign(DD));
#endif
			}
#if defined(FP) && !defined(N_RAYS) //////////////// FORWARD PROJECTION ////////////////
#ifndef __CUDACC__ 
#pragma unroll NBINS
#endif
			for (size_t to = 0; to < NBINS; to++) {
			    forwardProjectAF(d_output, ax, idx, temp, to);
#ifdef TOF
				idx += m_size;
#endif
			}
#elif defined(FP) && defined(N_RAYS)
#ifndef __CUDACC__ 
#pragma unroll NBINS
#endif
	for (int to = 0; to < NBINS; to++)
		ax[to + NBINS * lor] *= temp;
#endif //////////////// END FORWARD PROJECTION ////////////////

	}
//////////////////////////////////////////////////////////////////////////////////////////////////////////////////////////////////////////////////////////////
	// /*
	else {
		float txu = 0.f, tyu = 0.f, tzu = 0.f, tc = 0.f, tx0 = 1e8f, ty0 = 1e8f, tz0 = 1e8f;
		bool skip = false, XY = true;
#ifdef TOF //////////////// TOF ////////////////
        float TOFSum = 0.f;
#endif //////////////// END TOF ////////////////

		// If the measurement is on a same ring
			// Z-coordinate (ring)
		if (fabs(diff.z) < 1e-6f) {
			tempk = CINT(fabs(s.z - b.z) / d_d.z);
			if (tempk < 0 || tempk >= d_Nxyz.z)
#ifdef N_RAYS //////////////// MULTIRAY ////////////////
		    	continue;
#else
		    	return;
#endif  //////////////// END MULTIRAY ////////////////
			skip = siddon_pre_loop_2D(b.x, b.y, diff.x, diff.y, d_bmax.x, d_bmax.y, d_d.x, d_d.y, d_Nxyz.x, d_Nxyz.y, &tempi, &tempj, &txu, &tyu, &Np, TYPE,
				s.y, s.x, d.y, d.x, &tc, &ux, &uy, &tx0, &ty0, &XY);
		}
		else if (fabs(diff.y) < 1e-6f) {
			//return;
			tempj = perpendicular_start(b.y, d.y, d_d.y, d_Nxyz.y);
			skip = siddon_pre_loop_2D(b.x, b.z, diff.x, diff.z, d_bmax.x, d_bmax.z, d_d.x, d_d.z, d_Nxyz.x, d_Nxyz.z, &tempi, &tempk, &txu, &tzu, &Np, TYPE,
				s.z, s.x, d.z, d.x, &tc, &ux, &uz, &tx0, &tz0, &XY);
			XY = true;
			if (d.y > d_bmax.y || d.y < b.y)
				skip = true;
		}
		else if (fabs(diff.x) < 1e-6f) {
			//return;
			tempi = perpendicular_start(b.x, d.x, d_d.x, d_Nxyz.x);
			skip = siddon_pre_loop_2D(b.y, b.z, diff.y, diff.z, d_bmax.y, d_bmax.z, d_d.y, d_d.z, d_Nxyz.y, d_Nxyz.z, &tempj, &tempk, &tyu, &tzu, &Np, TYPE,
				s.z, s.y, d.z, d.y, &tc, &uy, &uz, &ty0, &tz0, &XY);
			XY = false;
			if (d.x > d_bmax.x || d.x < b.x)
				skip = true;
		}
		else {
			skip = siddon_pre_loop_3D(b, diff, d_bmax, d_d, d_Nxyz, &tempi, &tempj, &tempk, &txu, &tyu, &tzu, &Np, TYPE, s, d, &tc, &ux, &uy, &uz, &tx0, &ty0, &tz0, &XY, i);
		}
		if (skip)
#ifdef N_RAYS //////////////// MULTIRAY ////////////////
		    continue;
#else
		    return;
#endif  //////////////// END MULTIRAY ////////////////
		// L = length(s + (d - s) * tc);
#ifdef TOF
		TOFDis(diff, tc, L, &D, &DD);
#endif
#if (defined(ATN) && defined(BP)) || defined(ORTH)
		float tx0_a = tx0, ty0_a = ty0, tz0_a = tz0;
		int tempi_a = tempi, tempj_a = tempj, tempk_a = tempk;
#endif
#if ((defined(ATN)) || defined(TOF)) && defined(ORTH)
		float tx0_c = tx0, ty0_c = ty0, tz0_c = tz0, txu_c = txu, tyu_c = tyu, tzu_c = tzu, tc_c = tc;
		int tempi_c = tempi, tempj_c = tempj, tempk_c = tempk, ux_c = ux, uy_c = uy, uz_c = uz;
#endif
#if defined(ATN) && defined(BP)
		float tc_a = tc;
		for (uint ii = 0u; ii < Np; ii++) {
#ifdef USEIMAGES
			localInd = CMINT3(tempi, tempj, tempk);
#else
			local_ind = compute_ind(tempj, tempi * d_N2, tempk, d_N3, d_Nxy);
#endif
			if (tz0 < ty0 && tz0 < tx0) {
				local_ele = compute_element(&tz0, &tc, L, tzu, uz, &tempk);
			}
			else if (ty0 < tx0) {
				local_ele = compute_element(&ty0, &tc, L, tyu, uy, &tempj);
			}
			else {
				local_ele = compute_element(&tx0, &tc, L, txu, ux, &tempi);
			}
#ifdef USEIMAGES
			compute_attenuation(local_ele, localInd, d_atten, &jelppi, aa);
#else
			compute_attenuation(local_ele, local_ind, d_atten, &jelppi, aa);
#endif
			if (tempi < 0 || tempi >= d_Nxyz.x || tempj < 0 || tempj >= d_Nxyz.y || tempk < 0 || tempk >= d_Nxyz.z) {
				break;
			}
		}
		tempi = tempi_a;
		tempj = tempj_a;
		tempk = tempk_a;
		tx0 = tx0_a;
		ty0 = ty0_a;
		tz0 = tz0_a;
		tc = tc_a;
#endif
#ifdef ORTH // Orthogonal or volume-based
		int tempi_b, u_b;
		float t0_b, tu_b, diff_b, s_b, b1, b2, d1, d2;
		float bz = b.z, dz = d_d.z;
		uint3 d_NN = MUINT3(d_Nxyz.x, d_Nxyz.y, d_Nxyz.z);
		if (!XY) {
			b1 = b.y;
			b2 = b.x;
			d1 = d_d.y;
			d2 = d_d.x;
			tempi_b = tempi;
			tempi = tempj;
			tempj = tempi_b;
			s_b = s.x;
			s.x = s.y;
			s.y = s_b;
			u_b = ux;
			ux = uy;
			uy = u_b;
			t0_b = tx0;
			tx0 = ty0;
			ty0 = t0_b;
			tu_b = txu;
			txu = tyu;
			tyu = tu_b;
			diff_b = diff.x;
			diff.x = diff.y;
			diff.y = diff_b;
			d_NN.x = d_Nxyz.y;
			d_NN.y = d_Nxyz.x;
			d_N0 = d_Nxyz.y;
			d_N1 = d_Nxyz.x;
			d_N2 = d_Nxyz.x;
			d_N3 = 1;
		}
		else {
			b1 = b.x;
			b2 = b.y;
			d1 = d_d.x;
			d2 = d_d.y;
			d_N0 = d_Nxyz.x;
			d_N1 = d_Nxyz.y;
			d_N2 = 1;
			d_N3 = d_Nxyz.x;
		}
		tx0_a = tx0, ty0_a = ty0, tz0_a = tz0;
		tempi_a = tempi, tempj_a = tempj, tempk_a = tempk;
#endif

#if !defined(CT)
#ifdef ORTH
#ifdef VOL
		temp = 1.f / TotV;
#endif
#else
#ifdef N_RAYS
		temp = 1.f / (L * CFLOAT(N_RAYS));
#else
		temp = 1.f / L;
#endif
#endif
#if defined(ATN) && defined(BP)
		temp *= EXP(jelppi);
#endif
#ifdef NORM
		temp *= local_norm;
#endif
#ifdef SCATTER
		temp *= local_scat;
#endif
		temp *= global_factor;
#endif
#ifdef ATNM
		temp *= d_atten[idx];
#endif

		for (uint ii = 0u; ii < Np; ii++) {
#if defined(LISTMODE)
			local_ele = 0.f;
#endif
			local_ind = compute_ind(tempj, tempi * d_N2, tempk, d_N3, d_Nxy);
			localInd = CMINT3(tempi, tempj, tempk);
#if defined(ATN) && defined(FP)
#ifdef USEIMAGES
			int3 localInd2 = CMINT3(tempi, tempj, tempk);
#else
			LONG localInd2 = local_ind;
#endif
#endif
#ifdef ORTH
			tx0_a = tx0;
			ty0_a = ty0;
			tz0_a = tz0;
			tempi_a = tempi;
			tempj_a = tempj;
			tempk_a = tempk;
#endif
			if (tz0 < ty0 && tz0 < tx0) {
#if defined(LISTMODE)
				if (tz0 >= 0.f && tz0 <= 1.f) {
					if (tc < 0.f) {
						local_ele = tz0 * L;
						compute_element(&tz0, &tc, L, tzu, uz, &tempk);
					}
					else
						local_ele = compute_element(&tz0, &tc, L, tzu, uz, &tempk);
				}
				else if (tc >= 0.f && tc <= 1.f) {
					if (tz0 > 1.f) {
						local_ele = (1.f - tc) * L;
						compute_element(&tz0, &tc, L, tzu, uz, &tempk);
					}
					else
					local_ele = compute_element(&tz0, &tc, L, tzu, uz, &tempk);
				}
				else
					compute_element(&tz0, &tc, L, tzu, uz, &tempk);
#else
				local_ele = compute_element(&tz0, &tc, L, tzu, uz, &tempk);
#endif
			}
			else if (ty0 < tx0) {
#if defined(LISTMODE)
				if (ty0 >= 0.f && ty0 <= 1.f) {
					if (tc < 0.f) {
						local_ele = ty0 * L;
						compute_element(&ty0, &tc, L, tyu, uy, &tempj);
					}
					else
						local_ele = compute_element(&ty0, &tc, L, tyu, uy, &tempj);
				}
				else if (tc >= 0.f && tc <= 1.f) {
					if (ty0 > 1.f) {
						local_ele = (1.f - tc) * L;
						compute_element(&ty0, &tc, L, tyu, uy, &tempj);
					}
					else
						local_ele = compute_element(&ty0, &tc, L, tyu, uy, &tempj);
				}
				else
					compute_element(&ty0, &tc, L, tyu, uy, &tempj);
#else
				local_ele = compute_element(&ty0, &tc, L, tyu, uy, &tempj);
#endif
			}
			else {
#if defined(LISTMODE)
				if (tx0 >= 0.f && tx0 <= 1.f) {
					if (tc < 0.f) {
						local_ele = tx0 * L;
						compute_element(&tx0, &tc, L, txu, ux, &tempi);
					}
					else
						local_ele = compute_element(&tx0, &tc, L, txu, ux, &tempi);
				}
				else if (tc >= 0.f && tc <= 1.f) {
					if (tx0 > 1.f) {
						local_ele = (1.f - tc) * L;
						compute_element(&tx0, &tc, L, txu, ux, &tempi);
					}
					else
						local_ele = compute_element(&tx0, &tc, L, txu, ux, &tempi);
				}
				else
					compute_element(&tx0, &tc, L, txu, ux, &tempi);
#else
				local_ele = compute_element(&tx0, &tc, L, txu, ux, &tempi);
#endif
			}
#if (defined(ATN) && defined(FP)) || defined(TOF)
			float local_ele2 = local_ele;
#endif
#if ((defined(ATN) && defined(FP)) || defined(TOF)) && defined(ORTH)
#if defined(ATN)
#ifdef USEIMAGES
			localInd2 = CMINT3(tempi_c, tempj_c, tempk_c);
#else
			localInd2 = compute_ind(tempj_c, tempi_c, tempk_c, d_Nxyz.x, d_Nxy);
#endif
#endif
			if (tz0_c < ty0_c && tz0_c < tx0_c) {
				local_ele2 = compute_element(&tz0_c, &tc_c, L, tzu_c, uz_c, &tempk_c);
			}
			else if (ty0_c < tx0_c) {
				local_ele2 = compute_element(&ty0_c, &tc_c, L, tyu_c, uy_c, &tempj_c);
			}
			else {
				local_ele2 = compute_element(&tx0_c, &tc_c, L, txu_c, ux_c, &tempi_c);
			}
#endif
#if defined(ATN) && defined(FP)
			compute_attenuation(local_ele2, localInd2, d_atten, &jelppi, aa);
#endif
#ifdef TOF //////////////// TOF ////////////////
			TOFSum = TOFLoop(DD, local_ele2, TOFCenter, sigma_x, &D, d_epps);
#endif //////////////// END TOF ////////////////
#ifdef ORTH
            if (ii == 0) {
                if (ux >= 0) {
                    for (int kk = tempi_a - 1; kk >= 0; kk--) {
						const float xcenter = b1 + d1 * CFLOAT(kk) + d1 / 2.f;
                        int uu = orthDistance3D(kk, diff.y, diff.x, diff.z, xcenter, b2, d2, bz, dz, temp, tempj_a, tempk_a, s.x, s.y, s.z, d_Nxy, kerroin, d_N1, d_N2, d_N3, d_Nxyz.z, bmin, bmax, Vmax, V, XY, ax, 
#if defined(FP)
                            d_OSEM
#else
                            no_norm, d_Summ, d_output 
#endif
#ifdef TOF
                        , local_ele2, sigma_x, &D, DD, TOFCenter, TOFSum
#endif
#if defined(MASKBP) && defined(BP)
						, aa, maskBP
#endif
                        );
                        if (uu == 0)
                            break;
                    }
                }
                else {
                    for (int kk = tempi_a + 1; kk < d_NN.x; kk++) {
						const float xcenter = b1 + d1 * CFLOAT(kk) + d1 / 2.f;
                        int uu = orthDistance3D(kk, diff.y, diff.x, diff.z, xcenter, b2, d2, bz, dz, temp, tempj_a, tempk_a, s.x, s.y, s.z, d_Nxy, kerroin, d_N1, d_N2, d_N3, d_Nxyz.z, bmin, bmax, Vmax, V, XY, ax, 
#if defined(FP)
                            d_OSEM
#else
                            no_norm, d_Summ, d_output 
#endif
#ifdef TOF
                        , local_ele2, sigma_x, &D, DD, TOFCenter, TOFSum
#endif
#if defined(MASKBP) && defined(BP)
						, aa, maskBP
#endif
                        );
                        if (uu == 0)
                            break;
                    }
                }
            }
			if (tz0_a >= tx0_a && ty0_a >= tx0_a) {
				const float xcenter = b1 + d1 * CFLOAT(localInd.x) + d1 / 2.f;
				orthDistance3D(localInd.x, diff.y, diff.x, diff.z, xcenter, b2, d2, bz, dz, temp, localInd.y, localInd.z, s.x, s.y, s.z, d_Nxy, kerroin, d_N1, d_N2, d_N3, d_Nxyz.z, bmin, bmax, Vmax, V, XY, ax, 
#if defined(FP)
					d_OSEM
#else
					no_norm, d_Summ, d_output 
#endif
#ifdef TOF
				, local_ele, sigma_x, &D, DD, TOFCenter, TOFSum
#endif
#if defined(MASKBP) && defined(BP)
				, aa, maskBP
#endif
				);
			}
#else
#if defined(FP) //////////////// FORWARD PROJECTION ////////////////
#ifdef USEIMAGES
			denominator(ax, localInd, local_ele, d_OSEM
#else
			denominator(ax, local_ind, local_ele, d_OSEM
#endif
#ifdef TOF //////////////// TOF ////////////////
			, local_ele, TOFSum, DD, TOFCenter, sigma_x, &D
#endif //////////////// END TOF ////////////////
#ifdef N_RAYS
			, lor
#endif
			);
#endif  //////////////// END FORWARD PROJECTION ////////////////
#if defined(BP) //////////////// BACKWARD PROJECTION ////////////////
#if defined(MASKBP) //////////////// MASKBP ////////////////
			int maskVal = 1;
			if (aa == 0) {
#ifdef USEIMAGES
#ifdef CUDA
#ifdef MASKBP3D
				maskVal = tex3D<unsigned char>(maskBP, localInd.x, localInd.y, localInd.z);
#else
				maskVal = tex2D<unsigned char>(maskBP, localInd.x, localInd.y);
#endif
#else
#ifdef MASKBP3D
				maskVal = read_imageui(maskBP, sampler_MASK, (int4)(localInd.x, localInd.y,  localInd.z, 0)).w;
#else
				maskVal = read_imageui(maskBP, sampler_MASK, (int2)(localInd.x, localInd.y)).w;
#endif
#endif
#else
#ifdef MASKBP3D
				maskVal = maskBP[localInd.x * d_N2 + localInd.y * d_N3 + localInd.z * d_Nxyz.x * d_Nxyz.y];
#else
				maskVal = maskBP[localInd.x * d_N2 + localInd.y * d_N3];
#endif
#endif
			}
			if (maskVal > 0)
#endif //////////////// END MASKBP ////////////////
			rhs(local_ele * temp, ax, local_ind, d_output, no_norm, d_Summ
#ifdef TOF
			, local_ele, sigma_x, &D, DD, TOFCenter, TOFSum
#endif
			);
#endif //////////////// END BACKWARD PROJECTION ////////////////
#endif
#if defined(TOF)
			D -= (local_ele2 * sign(DD));
#endif
			if (tempi < 0 || tempi >= d_Nxyz.x || tempj < 0 || tempj >= d_Nxyz.y || tempk < 0 || tempk >= d_Nxyz.z) {
				break;
			}
		}
#ifdef ORTH
		if (ux < 0) {
			for (int ii = tempi_a - 1; ii >= 0; ii--) {
				const float xcenter = b1 + d1 * CFLOAT(ii) + d1 / 2.f;
				int uu = orthDistance3D(ii, diff.y, diff.x, diff.z, xcenter, b2, d2, bz, dz, temp, tempj_a, tempk_a, s.x, s.y, s.z, d_Nxy, kerroin, d_N1, d_N2, d_N3, d_Nxyz.z, bmin, bmax, Vmax, V, XY, ax, 
#if defined(FP)
					d_OSEM
#else
					no_norm, d_Summ, d_output 
#endif
#ifdef TOF
				, local_ele, sigma_x, &D, DD, TOFCenter, TOFSum
#endif
#if defined(MASKBP) && defined(BP)
				, aa, maskBP
#endif
				);
				if (uu == 0)
					break;
			}
		}
		else {
			for (int ii = tempi_a + 1; ii < d_NN.x; ii++) {
				const float xcenter = b1 + d1 * CFLOAT(ii) + d1 / 2.f;
				int uu = orthDistance3D(ii, diff.y, diff.x, diff.z, xcenter, b2, d2, bz, dz, temp, tempj_a, tempk_a, s.x, s.y, s.z, d_Nxy, kerroin, d_N1, d_N2, d_N3, d_Nxyz.z, bmin, bmax, Vmax, V, XY, ax, 
#if defined(FP)
					d_OSEM
#else
					no_norm, d_Summ, d_output 
#endif
#ifdef TOF
				, local_ele, sigma_x, &D, DD, TOFCenter, TOFSum
#endif
#if defined(MASKBP) && defined(BP)
				, aa, maskBP
#endif
				);
				if (uu == 0)
					break;
			}
		}
#endif
#if defined(ATN) && defined(FP)
		temp *= EXP(jelppi);
#endif
#if defined(FP) && !defined(N_RAYS) //////////////// FORWARD PROJECTION ////////////////
#ifndef __CUDACC__ 
#pragma unroll NBINS
#endif
		for (size_t to = 0; to < NBINS; to++) {
			forwardProjectAF(d_output, ax, idx, temp, to);
#ifdef TOF
			idx += m_size;
#endif
		}
#elif defined(FP) && defined(N_RAYS)
#ifndef __CUDACC__ 
#pragma unroll NBINS
#endif
	for (int to = 0; to < NBINS; to++)
		ax[to + NBINS * lor] *= temp;
#endif //////////////// END FORWARD PROJECTION ////////////////
	}
//  */
#ifdef N_RAYS //////////////// MULTIRAY ////////////////
		}
	}


#if defined(FP) //////////////// FORWARD PROJECTION ////////////////
#ifndef __CUDACC__ 
#pragma unroll NBINS
#endif
    for (size_t to = 0; to < NBINS; to++) {
        float apu = 0.f;
#pragma unroll N_RAYS
		for (size_t kk = 0; kk < N_RAYS; kk++) {
            apu += ax[to + NBINS * kk];
        }
        ax[to] = apu;
    }
#ifndef __CUDACC__ 
#pragma unroll NBINS
#endif
    for (size_t to = 0; to < NBINS; to++) {
        forwardProjectAF(d_output, ax, idx, 1.f, to);
#ifdef TOF
        idx += m_size;
#endif
    }
#endif //////////////// END FORWARD PROJECTION ////////////////
#endif //////////////// END MULTIRAY ////////////////
}
<|MERGE_RESOLUTION|>--- conflicted
+++ resolved
@@ -146,11 +146,7 @@
 	const LONG d_nProjections,
 #endif
 	///////////////////////// END FULL PROJECTIONS/SINOGRAMS /////////////////////////
-<<<<<<< HEAD
-#if ((defined(CT) || defined(SPECT) || defined(RAW) || defined(INDEXBASED)) && (!defined(LISTMODE) || defined(INDEXBASED))) || defined(SENS)
-=======
 #if !defined(USEGLOBAL)
->>>>>>> 5b4746b5
 	CONSTANT float* d_xy,
 #else
 	const CLGLOBAL float* CLRESTRICT d_xy,
@@ -277,19 +273,8 @@
 #ifdef MASKFP3D
 	const int maskVal = maskFP[i.x + i.y * d_size_x + i.z * d_size_x * d_sizey];
 #else
-<<<<<<< HEAD
-	long long int idxMaskFP = 0;
-	if (N_MASK_FP > 1) {
-		long long int numProjPerDetector = N_PROJECTIONS_GLOBAL / N_MASK_FP;
-		long long int currentDetector = i.z / numProjPerDetector;
-		idxMaskFP = d_sizey * d_size_x * currentDetector;
-	}
-
-	const int maskVal = maskFP[i.x + i.y * d_size_x + idxMaskFP];
-=======
 	const int maskVal = maskFP[i.x + i.y * d_size_x];
 #endif
->>>>>>> 5b4746b5
 #endif
 	if (maskVal == 0)
 		return;
@@ -755,10 +740,7 @@
 					maskVal = maskBP[localInd.x + localInd.y * d_Nxyz.x + localInd.z * d_Nxyz.x * d_Nxyz.y];
 #else
 					maskVal = maskBP[localInd.x + localInd.y * d_Nxyz.x];
-<<<<<<< HEAD
-=======
-#endif
->>>>>>> 5b4746b5
+#endif
 #endif
 				}
 				if (maskVal > 0)
