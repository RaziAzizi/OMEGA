/*******************************************************************************************************************************************
* General functions for all the OpenCL and CUDA kernel files. Contains functions that compute the necessary source and detector coordinates, 
* atomics, forward, backward projections, etc. Special functions are available for different cases such as TOF, listmode data, CT data, 
* etc.
*
* Note that all functions are used for both OpenCL and CUDA. To achieve this, preprocessor definitions are used VERY extensively. This can
* make following the code sometimes difficult. The start of the file contains the preprocessor definitions for OpenCL and then for CUDA.
* Note that these definitions are also used in the projector kernel files and in the "auxliary" kernel file.
*
* USEIMAGES specifies whether OpenCL images or CUDA textures are used. If it is not defined, regular buffers are used. Default is ON.
*
* Copyright (C) 2019-2024 Ville-Veikko Wettenhovi, Niilo Saarlemo
*
* This program is free software: you can redistribute it and/or modify it under the terms of the GNU General Public License as published by
* the Free Software Foundation, either version 3 of the License, or (at your option) any later version.
*
* This program is distributed in the hope that it will be useful, but WITHOUT ANY WARRANTY; without even the implied warranty of
* MERCHANTABILITY or FITNESS FOR A PARTICULAR PURPOSE.  See the GNU General Public License for more details.
*
* You should have received a copy of the GNU General Public License along with this program. If not, see <https://www.gnu.org/licenses/>.
*******************************************************************************************************************************************/

#ifdef ATOMIC
#pragma OPENCL EXTENSION cl_khr_int64_base_atomics : enable
#endif
#define THR 0.01f
#ifndef N_REKOS
#define N_REKOS 1
#endif
#define NROLLS (N_REKOS * NBINS)
#ifdef PRECOMPUTE
#define TYPE 1
#else
#define TYPE 0
#endif
#ifdef VOL
#define CC 1e3f
#endif
#define TRAPZ_BINS 4.f
#ifdef PITCH
#define NA 6
#else
#define NA 2
#endif
#if defined(PTYPE4)
#define typeT float3
#define T4 float4
#define typeTT float
#else
#ifdef USEIMAGES
#define typeT int3
#else
#ifdef OPENCL
#define typeT long
#else
#define typeT long long
#endif
#endif
#define T4 int4
#define typeTT int
#endif
#ifdef OPENCL
#define LONG long
#define ULONG ulong
#define CLGLOBAL __global
#define CLRESTRICT restrict
#define CONSTANT __constant
#define LOCAL __local
#define IMAGE3D __read_only image3d_t
#define IMAGE2D __read_only image2d_t
#define DEVICE
#define UINT_sat(a) convert_uint_sat(a)
#define RIMAGEF(a, b, c) read_imagef(a, b, c).w
#define CINT_rtz(a) convert_int_rtz(a)
#define DIVIDE(a,b) native_divide(a,b)
#define DIVIDE3(a,b) native_divide(a,b)
#define CFLOAT(a) convert_float(a)
#define CFLOAT3(a) convert_float3(a)
#define CUINT(a) convert_uint(a)
#define CUINT_rtp(a) convert_uint_rtp(a)
#define CUINT_rtz(a) convert_uint_rtz(a)
#define CUINT_rte(a) convert_uint_rte(a)
#define CUINT_sat_rtz(a) convert_uint_sat_rtz(a)
#define CLONG_rtz(a) convert_long_rtz(a)
#define EXP(a) native_exp(a)
#define SINF(a) native_sin(a)
#define COSF(a) native_cos(a)
#define SQRT native_sqrt
#define POWR native_powr
#define POWN pown
#define FLOOR floor
#define CEIL ceil
#define ATAN2 atan2
#define LOG native_log
#define CLAMP3(a, b, c) clamp(a, b, c)
#define CINT(a) convert_int(a)
#define CINT3_rtz(a) convert_int3_rtz(a)
#define FMAD(a,b,c) mad(a,b,c)
#define FMAD2(a,b,c) mad(a,b,c)
#define FMAD3(a,b,c) mad(a,b,c)
#define GID0 get_global_id(0)
#define GID1 get_global_id(1)
#define GID2 get_global_id(2)
#define GSIZE0 get_global_size(0)
#define GSIZE1 get_global_size(1)
#define GSIZE2 get_global_size(2)
#define GRID0 get_group_id(0)
#define GRID1 get_group_id(1)
#define GRID2 get_group_id(2)
#define LSIZE0 get_local_size(0)
#define LSIZE1 get_local_size(1)
#define LSIZE2 get_local_size(2)
#define LID0 get_local_id(0)
#define LID1 get_local_id(1)
#define LID2 get_local_id(2)
#define CFLOAT4 (float4)
#define CFLOAT2 (float2)
#define MUINT2(a, b) {a, b}
#define MINT3(a, b, c) {a, b, c}
#define MUINT3(a, b, c) {a, b, c}
#define MFLOAT2(a, b) {a, b}
#define MFLOAT3(a, b, c) {a, b, c}
#define CMFLOAT3 (float3)
#define CMINT3 (int3)
#define CMINT4 (int4)
#define BARRIER barrier(CLK_LOCAL_MEM_FENCE | CLK_GLOBAL_MEM_FENCE);
#define KERNEL __kernel __attribute__((vec_type_hint(float))) __attribute__((reqd_work_group_size(LOCAL_SIZE, LOCAL_SIZE2, 1)))
#define KERNEL2 __kernel __attribute__((reqd_work_group_size(LOCAL_SIZE, LOCAL_SIZE2, 1)))
#define KERNEL3 __kernel __attribute__((vec_type_hint(float))) __attribute__((reqd_work_group_size(LOCAL_SIZE, LOCAL_SIZE2, LOCAL_SIZE3)))
#define KERN __kernel
__constant sampler_t samplerIm = CLK_NORMALIZED_COORDS_TRUE | CLK_FILTER_LINEAR | CLK_ADDRESS_CLAMP_TO_EDGE;
#ifdef PTYPE4
__constant sampler_t samplerForw = CLK_NORMALIZED_COORDS_TRUE | CLK_FILTER_LINEAR | CLK_ADDRESS_CLAMP_TO_EDGE;
#endif
__constant sampler_t samplerSiddon = CLK_NORMALIZED_COORDS_FALSE | CLK_FILTER_NEAREST | CLK_ADDRESS_CLAMP_TO_EDGE;

__constant sampler_t sampler_MASK = CLK_NORMALIZED_COORDS_FALSE | CLK_FILTER_NEAREST | CLK_ADDRESS_CLAMP_TO_EDGE;
#elif defined(CUDA)
#define M_PI_F 3.141593f
#define M_PI_2_F 1.570796f
#define M_SQRT1_2_F 0.7071068f
#define M_1_PI_F 0.3183099f
#define CAST float
#define LONG long long
#define ULONG unsigned long long
#define uint unsigned int
#define ushort unsigned short
#define uchar unsigned char
#define CUINT(a) (unsigned int)(a)
#define UINT_sat(a) (unsigned int)(a)
#define CINT_rtz(a) __float2int_rz(a)
#define DIVIDE(a,b) fdividef(a,b)
#define DIVIDE3(a,b) fdividef3(a,b)
#define CFLOAT(a) (float)(a)
#define CFLOAT3(a) make_int3_float3(a)
#define CUINT(a) (unsigned int)(a)
#define CUINT_rtp(a) __float2uint_ru(a)
#define CUINT_rtz(a) __float2uint_rd(a)
#define CUINT_rte(a) __float2uint_rn(a)
#define CUINT_sat_rtz(a) __float2uint_rd(a)
#define CINT(a) (int)(a)
#define CINT3_rtz(a) __float2int_rz3(a)
#define CLONG_rtz(a) __float2ll_rz(a)
#define SINF(a) sinf(a)
#define COSF(a) cosf(a)
#define CLGLOBAL
#define CLRESTRICT
#define CONSTANT const
#define DEVICE inline __device__
#define LOCAL __shared__
#define EXP(a) __expf(a)
#define FMAD(a, b, c) __fmaf_rn(a, b, c)
#define FMAD2(a, b, c) __fmaf_rn2(a, b, c)
#define FMAD3(a, b, c) __fmaf_rn3(a, b, c)
#define CLAMP3(a, b, c) clamp3(a, b, c)
#define GID0 (threadIdx.x + blockIdx.x * blockDim.x)
#define GID1 (threadIdx.y + blockIdx.y * blockDim.y)
#define GID2 (threadIdx.z + blockIdx.z * blockDim.z)
#define GSIZE0 (blockDim.x * gridDim.x)
#define GSIZE1 (blockDim.y * gridDim.y)
#define GSIZE2 (blockDim.z * gridDim.z)
#define GRID0 blockIdx.x
#define GRID1 blockIdx.y
#define GRID2 blockIdx.z
#define LSIZE0 blockDim.x
#define LSIZE1 blockDim.y
#define LSIZE2 blockDim.z
#define LID0 threadIdx.x
#define LID1 threadIdx.y
#define LID2 threadIdx.z
#define IMAGE3D cudaTextureObject_t
#define IMAGE2D cudaTextureObject_t
#define MUINT2(a, b) make_uint2(a, b)
#define MINT3(a, b, c) make_int3(a, b, c)
#define MUINT3(a, b, c) make_uint3(a, b, c)
#define MFLOAT3(a, b, c) make_float3(a, b, c)
#define MFLOAT2(a, b) make_float2(a, b)
#define CMFLOAT3 make_float3
#define CMINT3 make_int3
#define CMINT4 make_int4
#define KERNEL extern "C" __global__
#define KERNEL2 KERNEL
#define KERNEL3 KERNEL
#define KERN KERNEL
#define BARRIER __syncthreads();
#define POWR __powf
#define POWN __powf
#define FLOOR floorf
#define CEIL ceilf
#define ATAN2 atan2f
#define SQRT sqrtf
#define LOG logf

template <typename tyT> 
inline __device__ tyT sign(tyT val) {
    return (tyT(0) < val) - (val < tyT(0));
}

inline __device__ float clamp(float f, float a, float b) {
    return fmaxf(a, fminf(f, b));
}

inline __device__ float3 clamp3(float3 a, float b, float3 c) {
	return make_float3(clamp(a.x, b, c.x), clamp(a.y, b, c.y), clamp(a.z, b, c.z));
}

inline __device__ float3 fdividef3(float3 a, float3 b) {
	return make_float3(fdividef(a.x, b.x), fdividef(a.y, b.y), fdividef(a.z, b.z));
}

inline __device__ int3 __float2int_rz3(float3 a) {
	return make_int3(__float2int_rz(a.x), __float2int_rz(a.y), __float2int_rz(a.z));
}

inline __device__ float3 make_int3_float3(int3 a) {
	return make_float3((float)a.x, (float)a.y, (float)a.z);
}

inline __device__ int3 operator-(int3 a, int3 b) {
	return make_int3(a.x - b.x, a.y - b.y, a.z - b.z);
}

inline __device__ int3 operator-(uint3 a, int b) {
	return make_int3(a.x - b, a.y - b, a.z - b);
}

inline __device__ int3 operator/(int3 a, int b) {
	return make_int3(a.x / b, a.y / b, a.z / b);
}

inline __device__ float2 operator-(float2 a, float2 b) {
	return make_float2(a.x - b.x, a.y - b.y);
}

inline __device__ float2 operator-(float a, float2 b) {
	return make_float2(a - b.x, a - b.y);
}

inline __device__ float2 operator+(float2 a, float2 b) {
	return make_float2(a.x + b.x, a.y + b.y);
}

inline __device__ float2 operator+(float a, float2 b) {
	return make_float2(a + b.x, a + b.y);
}

inline __device__ float2 operator+(float2 a, float b) {
	return make_float2(a.x + b, a.y + b);
}

inline __device__ float2 operator*(float2 a, float2 b) {
	return make_float2(a.x * b.x, a.y * b.y);
}

inline __device__ float2 operator*(float b, float2 a) {
	return make_float2(a.x * b, a.y * b);
}

inline __device__ float2 operator*(float2 a, float b) {
	return make_float2(a.x * b, a.y * b);
}

inline __device__ float2 operator/(float2 a, float2 b) {
	return make_float2(a.x / b.x, a.y / b.y);
}

inline __device__ float3 operator-(float3 a) {
	return make_float3(-a.x, -a.y, -a.z);
}

inline __device__ float3 operator-(float3 a, float3 b) {
	return make_float3(a.x - b.x, a.y - b.y, a.z - b.z);
}

inline __device__ float3 operator+(float3 a, float3 b) {
	return make_float3(a.x + b.x, a.y + b.y, a.z + b.z);
}

inline __device__ float3 operator/(float3 a, float3 b) {
	return make_float3(a.x / b.x, a.y / b.y, a.z / b.z);
}

inline __device__ float3 operator/(float3 a, float b) {
	return make_float3(a.x / b, a.y / b, a.z / b);
}

inline __device__ float3 operator*(float3 a, float3 b) {
	return make_float3(a.x * b.x, a.y * b.y, a.z * b.z);
}

inline __device__ float3 operator*(float3 a, float b) {
	return make_float3(a.x * b, a.y * b, a.z * b);
}

inline __device__ void operator*=(float3& a, float3 b) {
	a.x *= b.x;
	a.y *= b.y;
	a.z *= b.z;
}

inline __device__ void operator-=(float3& a, float3 b) {
	a.x -= b.x;
	a.y -= b.y;
	a.z -= b.z;
}

inline __device__ void operator+=(float3& a, float3 b) {
	a.x += b.x;
	a.y += b.y;
	a.z += b.z;
}

inline __device__ void operator-=(float2& a, float b) {
	a.x -= b;
	a.y -= b;
}

inline __device__ void operator*=(float2& a, float b) {
	a.x *= b;
	a.y *= b;
}

inline __device__ void operator+=(float2& a, float2 b) {
	a.x += b.x;
	a.y += b.y;
}

inline __device__ float3 fmin(float3 a, float3 b) {
    return make_float3(a.x < b.x ? a.x : b.x, a.y < b.y ? a.y : b.y, a.z < b.z ? a.z : b.z);
}

inline __device__ float3 fmax(float3 a, float3 b) {
    return make_float3(a.x > b.x ? a.x : b.x, a.y > b.y ? a.y : b.y, a.z > b.z ? a.z : b.z);
}

inline __device__ float dot(float3 a, float3 b) {
    return a.x * b.x + a.y * b.y + a.z * b.z;
}

inline __device__ float length(float3 v) {
    return sqrtf(dot(v, v));
}

inline __device__ float3 cross(float3 a, float3 b) {
    return make_float3(a.y*b.z - a.z*b.y, a.z*b.x - a.x*b.z, a.x*b.y - a.y*b.x);
}

inline __device__ float3 normalize(float3 v) {
    float invLen = rsqrtf(dot(v, v));
    return v * invLen;
}

inline __device__ float3 __fmaf_rn3(float a, float3 b, float3 c) {
	return make_float3(__fmaf_rn(a, b.x, c.x), __fmaf_rn(a, b.y, c.y), __fmaf_rn(a, b.z, c.z));
}

inline __device__ float3 __fmaf_rn3(float3 a, float b, float3 c) {
	return make_float3(__fmaf_rn(a.x, b, c.x), __fmaf_rn(a.y, b, c.y), __fmaf_rn(a.z, b, c.z));
}

inline __device__ float3 __fmaf_rn3(float3 a, float3 b, float3 c) {
	return make_float3(__fmaf_rn(a.x, b.x, c.x), __fmaf_rn(a.y, b.y, c.y), __fmaf_rn(a.z, b.z, c.z));
}

inline __device__ float2 __fmaf_rn2(float a, float2 b, float2 c) {
	return make_float2(__fmaf_rn(a, b.x, c.x), __fmaf_rn(a, b.y, c.y));
}

inline __device__ float distance(float3 a, float3 b) {
    return length(a - b);
}

inline __device__ float3 fabs(float3 v) {
    return make_float3(fabs(v.x), fabs(v.y), fabs(v.z));
}

inline __device__ float2 fabs(float2 v) {
    return make_float2(fabs(v.x), fabs(v.y));
}
#endif

#if STYPE == 1 || STYPE == 2 || STYPE == 4 || STYPE == 5
DEVICE void getIndex(int3* i, const uint d_size_x, const uint d_sizey, const uint currentSubset) {
#if STYPE == 1
	(*i).x *= NSUBSETS;
	(*i).x += currentSubset;
	(*i).y = (*i).x % d_sizey;
	(*i).z = (*i).x / (d_size_x * d_sizey);
	(*i).x /= d_sizey;
	(*i).x = (*i).x % d_size_x;
#elif STYPE == 2
	(*i).x *= NSUBSETS;
	(*i).x += currentSubset;
	(*i).z = (*i).x / (d_size_x * d_sizey);
	(*i).y = (*i).x / d_size_x;
	(*i).y = (*i).y % d_sizey;
	(*i).x = (*i).x % d_size_x;
#elif STYPE == 4
	(*i).x = ((*i).x / d_size_x) * d_size_x * NSUBSETS + d_size_x * currentSubset + (*i).x % d_size_x;
	(*i).z = (*i).x / (d_size_x * d_sizey);
	(*i).y = ((*i).x / d_size_x) % d_sizey;
	(*i).x = (*i).x % d_size_x;
#elif STYPE == 5
	(*i).y = (*i).x % d_sizey;
	(*i).x = ((*i).x / d_sizey * NSUBSETS + currentSubset);
	(*i).z = (*i).x / d_size_x;
	(*i).x = (*i).x % d_size_x;
#endif
}
#endif
#ifdef USEIMAGES
#define IMTYPE IMAGE3D
#else
#ifdef OPENCL
#define IMTYPE const __global float* restrict
#elif defined(CUDA)
#define IMTYPE const float*
#endif
#endif


// This function was taken from: https://streamhpc.com/blog/2016-02-09/atomic-operations-for-floats-in-opencl-improved/
// Computes the atomic_add for floats
// NOTE: Includes code for an OpenCL extension that enables float atomics, but this is currently only supported by Intel and POCL
#if defined(ATOMICF) && !defined(ATOMIC) && !defined(ATOMIC32) && defined(OPENCL)
// #pragma OPENCL EXTENSION cl_ext_float_atomics : enable
// #define atomicAdd(a,b) atomic_fetch_add((volatile atomic_float *)(a),(b)) 
void atomicAdd(volatile CLGLOBAL float *addr, float val) {
	union {
		unsigned int u32;
		float        f32;
	} next, expected, current;
	current.f32 = *addr;
	do {
		expected.f32 = current.f32;
		next.f32 = expected.f32 + val;
		current.u32 = atomic_cmpxchg((volatile CLGLOBAL unsigned int *)addr, expected.u32, next.u32);
	} while (current.u32 != expected.u32);
}
#endif

#ifdef TOF //////////////// TOF ////////////////
#define _2PI 0.3989423f

DEVICE float normPDF(const float x, const float mu, const float sigma) {

	const float a = (x - mu) / sigma;

	return _2PI / sigma * EXP(-0.5f * a * a);
}

DEVICE void TOFDis(const float3 diff, const float tc, const float LL, float* D, float* DD) {
	*D = length(diff * tc) - LL / 2.f;
	*DD = *D;
}

DEVICE float TOFWeight(const float element, const float sigma_x, const float D, const float DD, const float TOFCenter, float dX) {
	float output = normPDF(D, TOFCenter, sigma_x);
	dX *= sign(DD);
	for (int tr = 1; tr < CINT(TRAPZ_BINS) - 1; tr++)
#ifdef USEMAD
		output += (normPDF(FMAD(-dX, CFLOAT(tr), D), TOFCenter, sigma_x) * 2.f);
	output += normPDF(FMAD(-element, sign(DD), D), TOFCenter, sigma_x);
#else
		output += (normPDF(D - dX * CFLOAT(tr), TOFCenter, sigma_x) * 2.f);
	output += normPDF(D - element * sign(DD), TOFCenter, sigma_x);
#endif
	return output;
}


DEVICE float TOFLoop(const float DD, const float element, CONSTANT float* TOFCenter, const float sigma_x, float* D, const float epps) {
	float TOFSum = 0.f;
	const float dX = element / (TRAPZ_BINS - 1.f);
#ifndef __CUDACC__ 
#pragma unroll NBINS
#endif
	for (int to = 0; to < NBINS; to++) {
		const float apu = TOFWeight(element, sigma_x, *D, DD, TOFCenter[to], dX) * dX;
		TOFSum += apu;
	}
	if (TOFSum < epps)
		TOFSum = epps;
	return TOFSum;
}
#endif //////////////// END TOF ////////////////

#if defined(N_RAYS) && defined(SIDDON)
DEVICE void multirayCoordinateShiftXY(float3* s, float3* d, const int lor, const float cr) {
	float interval = cr / (CFLOAT(N_RAYS2D * 2));
	(*s).x += (interval - cr / 2.f);
	(*d).x += (interval - cr / 2.f);
	(*s).y += (interval - cr / 2.f);
	(*d).y += (interval - cr / 2.f);
	interval *= 2.f;
	(*s).x += interval * lor;
	(*d).x += interval * lor;
	(*s).y += interval * lor;
	(*d).y += interval * lor;
}

DEVICE void multirayCoordinateShiftZ(float3* s, float3* d, const int lor, const float cr) {
	float interval = cr / (CFLOAT(N_RAYS3D * 2));
	(*s).z += (interval - cr / 2.f);
	(*d).z += (interval - cr / 2.f);
	interval *= 2.f;
	(*s).z += interval * lor;
	(*d).z += interval * lor;
}
#endif

#if defined(FP) && !defined(PROJ5)
// Computes the forward projection
// Separate cases for the Siddon and interpolated projectors
DEVICE void forwardProject(const float local_ele, float* ax, const typeT local_ind, IMTYPE d_OSEM) {
#ifdef CUDA
#ifdef USEIMAGES
	*ax = (local_ele * tex3D<float>(d_OSEM, local_ind.x, local_ind.y, local_ind.z));
#else
	*ax = (local_ele * d_OSEM[local_ind]);
#endif
#else
#ifdef PTYPE4
	*ax = (local_ele * read_imagef(d_OSEM, samplerForw, (T4)(local_ind, (typeTT)0)).w);
#else
#ifdef USEIMAGES
	*ax = (local_ele * read_imagef(d_OSEM, samplerSiddon, (T4)(local_ind, (typeTT)0)).w);
#else
	*ax = (local_ele * d_OSEM[local_ind]);
#endif
#endif
#endif
}

// Computes the forward projection
// Includes TOF-specific weighting
DEVICE void denominator(float* ax, const typeT localInd, float local_ele, IMTYPE d_OSEM
#ifdef TOF
	, const float element, const float TOFSum, const float DD, CONSTANT float* TOFCenter, const float sigma_x, float* D
#endif
#ifdef N_RAYS
	, const int lor
#endif
) {
	float apu = 0.f;
	forwardProject(local_ele, &apu, localInd, d_OSEM);
#ifdef TOF
	const float dX = element / (TRAPZ_BINS - 1.f);
#ifndef __CUDACC__ 
#pragma unroll NBINS
#endif
	for (int to = 0; to < NBINS; to++) {
		const float joku = (TOFWeight(element, sigma_x, *D, DD, TOFCenter[to], dX) * dX);
#ifdef N_RAYS
		ax[to + NBINS * lor] += apu * joku / TOFSum;
#else
		ax[to] += apu * joku / TOFSum;
#endif
	}
#else
#ifdef N_RAYS
	ax[lor] += apu;
#else
	ax[0] += apu;
#endif
#endif
}
#endif

#if defined(BP) && !defined(PROJ5) && (defined(ATOMIC) || defined(ATOMIC32) || defined(ATOMICF))
// Compute the backprojection
DEVICE void rhs(const float local_ele, const float* ax, const LONG local_ind, CLGLOBAL CAST* d_rhs_OSEM, const uchar no_norm, CLGLOBAL CAST* d_Summ
#ifdef TOF
	, const float element, const float sigma_x, float* D, const float DD, CONSTANT float* TOFCenter, const float TOFSum
#endif
) {
#ifdef TOF
	float val = 0.f;
	const float dX = element / (TRAPZ_BINS - 1.f);

	float yaxTOF = 0.f;
#ifndef __CUDACC__ 
#pragma unroll NBINS
#endif
	for (int to = 0; to < NBINS; to++) {

		const float apu = local_ele * ((TOFWeight(element, sigma_x, *D, DD, TOFCenter[to], dX) * dX) / TOFSum);
		val += apu;
		yaxTOF += apu * ax[to];
	}
#else
	const float yaxTOF = ax[0] * local_ele;
	const float val = local_ele;
#endif
#ifdef ATOMIC
	atom_add(&d_rhs_OSEM[local_ind], convert_long(yaxTOF * TH));
#elif defined(ATOMIC32)
	atomic_add(&d_rhs_OSEM[local_ind], CINT(yaxTOF * TH));
#else
	atomicAdd(&d_rhs_OSEM[local_ind], (yaxTOF));
#endif
	if (no_norm == 0u)
#ifdef ATOMIC
		atom_add(&d_Summ[local_ind], convert_long(val * TH));
#elif defined(ATOMIC32)
		atomic_add(&d_Summ[local_ind], CINT(val * TH));
#else
		atomicAdd(&d_Summ[local_ind], val);
#endif
}
#endif


// Detector coordinates for listmode data
#ifdef LISTMODE
#ifdef INDEXBASED
DEVICE void getDetectorCoordinatesListmode(
#if defined(USEGLOBAL)
	const CLGLOBAL float* d_xy,
#else
	CONSTANT float* d_xy, 
#endif
	CONSTANT float* d_z, const CLGLOBAL ushort* trIndex, const CLGLOBAL ushort* axIndex, float3* s, float3* d, const size_t idx
#if defined(N_RAYS)
	, const int lorXY, const int lorZ, const float2 cr
#endif
) {
	const size_t i = idx * 2;
	size_t id = trIndex[i] * 2;
	size_t idz = axIndex[i];
	*s = CMFLOAT3(d_xy[id], d_xy[id + 1], d_z[idz]);
	id = trIndex[i + 1] * 2;
	idz = axIndex[i + 1];
	*d = CMFLOAT3(d_xy[id], d_xy[id + 1], d_z[idz]);
#if defined(N_RAYS)
	if (N_RAYS3D > 1)
		multirayCoordinateShiftZ(s, d, lorZ, cr.y);
	if (N_RAYS2D > 1)
		multirayCoordinateShiftXY(s, d, lorXY, cr.x);
#endif
}
#else
DEVICE void getDetectorCoordinatesListmode(const CLGLOBAL float* d_xyz, float3* s, float3* d, const size_t idx
#if defined(N_RAYS)
	, const int lorXY, const int lorZ, const float2 cr
#endif
) {
	const size_t i = idx * 6;
	*s = CMFLOAT3(d_xyz[i], d_xyz[i + 1], d_xyz[i + 2]);
	*d = CMFLOAT3(d_xyz[i + 3], d_xyz[i + 4], d_xyz[i + 5]);
#if defined(N_RAYS)
	if (N_RAYS3D > 1)
		multirayCoordinateShiftZ(s, d, lorZ, cr.y);
	if (N_RAYS2D > 1)
		multirayCoordinateShiftXY(s, d, lorXY, cr.x);
#endif
}
#endif
#endif

<<<<<<< HEAD
// Detector coordinates for CT data
#if defined(CT) && !defined(SPECTMASK)
DEVICE void getDetectorCoordinatesCT(CONSTANT float* d_xyz, CONSTANT float* d_uv, float3* s, float3* d, const int3 i, const uint d_size_x,
=======
// Detector coordinates for CT or SPECT data
#if defined(CT) || (defined(SPECT) && !defined(SPECTMASK))
DEVICE void getDetectorCoordinatesCT(
#if defined(USEGLOBAL)
	const CLGLOBAL float* d_xyz,
#else
	CONSTANT float* d_xyz, 
#endif
	CONSTANT float* d_uv, float3* s, float3* d, const int3 i, const uint d_size_x,
>>>>>>> 5b4746b5
	const uint d_sizey, const float2 d_dPitch
#ifdef PROJ5
	, float3* dR, float3* dL, float3* dU, float3* dD
#endif
) {
	int id = i.z * 6;
	*s = CMFLOAT3(d_xyz[id], d_xyz[id + 1], d_xyz[id + 2]);
	*d = CMFLOAT3(d_xyz[id + 3], d_xyz[id + 4], d_xyz[id + 5]);
	const float2 indeksi = MFLOAT2(CFLOAT(i.x) - CFLOAT(d_size_x) / 2.f + .5f, CFLOAT(i.y) - CFLOAT(d_sizey) / 2.f + .5f);
	id = i.z * NA;
#if defined(PITCH)
	const float3 apuX = MFLOAT3(d_uv[id], d_uv[id + 1], d_uv[id + 2]);
	const float3 apuY = MFLOAT3(d_uv[id + 3], d_uv[id + 4], d_uv[id + 5]);
#ifdef USEMAD
	*d += FMAD3(apuX, indeksi.x, apuY * indeksi.y);
#else
	*d += apuX * indeksi.x + apuY * indeksi.y;
#endif
#if defined(PROJ5) && defined(FP)
#ifdef USEMAD
	*dR = FMAD3(-apuX, 0.5f, *d);
	*dL = FMAD3(apuX, 0.5f, *d);
	*dU = FMAD3(apuY, 0.5f, *d);
	*dD = FMAD3(-apuY, 0.5f, *d);
#else
	*dR = *d - apuX * 0.5f;
	*dL = *d + apuX * 0.5f;
	*dU = *d + apuY * 0.5f;
	*dD = *d - apuY * 0.5f;
#endif
#endif
#else
	const float apuX = d_uv[id];
	const float apuY = d_uv[id + 1];
	(*d).x += indeksi.x * apuX;
	(*d).y += indeksi.x * apuY;
	(*d).z += indeksi.y * d_dPitch.y;
#if defined(PROJ5) && defined(FP)
#ifdef USEMAD
	*dR = CMFLOAT3(FMAD(-apuX, 0.5f, (*d).x), FMAD(-apuY, 0.5f, (*d).y), (*d).z);
	*dL = CMFLOAT3(FMAD(apuX, 0.5f, (*d).x), FMAD(apuY, 0.5f, (*d).y), (*d).z);
	*dU = CMFLOAT3((*d).x, (*d).y, FMAD(d_dPitch.y, 0.5f, (*d).z));
	*dD = CMFLOAT3((*d).x, (*d).y, FMAD(-d_dPitch.y, 0.5f, (*d).z));
#else
	*dR = CMFLOAT3((*d).x - apuX * 0.5f, (*d).y - apuY * 0.5f, (*d).z);
	*dL = CMFLOAT3((*d).x + apuX * 0.5f, (*d).y + apuY * 0.5f, (*d).z);
	*dU = CMFLOAT3((*d).x, (*d).y, (*d).z + d_dPitch.y * 0.5f);
	*dD = CMFLOAT3((*d).x, (*d).y, (*d).z - d_dPitch.y * 0.5f);
#endif
#endif
#endif
}

#elif defined(SPECT)
DEVICE void getDetectorCoordinatesSPECT(CONSTANT float* d_xyz, CONSTANT float* d_uv, float3* s, float3* d, const int3 i, const uint d_size_x, const uint d_sizey, const float2 d_dPitch, const CLGLOBAL float* d_rayShiftsDetector, const CLGLOBAL float* d_rayShiftsSource, int lorXY) {
	int id = i.z * 6;
	*s = CMFLOAT3(d_xyz[id], d_xyz[id + 1], d_xyz[id + 2]);
	*d = CMFLOAT3(d_xyz[id + 3], d_xyz[id + 4], d_xyz[id + 5]);
	const float2 indeksi = MFLOAT2(CFLOAT(i.x) - CFLOAT(d_size_x) / 2.f + .5f, CFLOAT(i.y) - CFLOAT(d_sizey) / 2.f + .5f);
	id = i.z * NA;

	const float apuX = d_uv[id];
	const float apuY = d_uv[id + 1];
	(*d).x += indeksi.x * apuX;
	(*d).y += indeksi.x * apuY;
	(*d).z += indeksi.y * d_dPitch.y;
	(*s).x += indeksi.x * apuX;
	(*s).y += indeksi.x * apuY;
	(*s).z += indeksi.y * d_dPitch.y;
#if defined(N_RAYS)
	if (N_RAYS2D > 1) {
		int idr = lorXY * 2;
		(*d).x += apuX * d_rayShiftsDetector[idr] / 2.;
		(*d).y += apuY * d_rayShiftsDetector[idr] / 2.;
		(*d).z += d_dPitch.y * d_rayShiftsDetector[idr+1] / 2.;
		(*s).x += apuX * d_rayShiftsSource[idr] / 2.;
		(*s).y += apuY * d_rayShiftsSource[idr] / 2.;
		(*s).z += d_dPitch.y * d_rayShiftsSource[idr+1] / 2.;
	}
#endif
	(*s).x += 100 * ((*s).x - (*d).x);
	(*s).y += 100 * ((*s).y - (*d).y);
	(*s).z += 100 * ((*s).z - (*d).z);
}
#else
#if defined(RAW) || defined(SENS)
// Get the detector coordinates for the current (raw) measurement
DEVICE void getDetectorCoordinatesRaw(
#if defined(USEGLOBAL)
	const CLGLOBAL float* d_xy,
#else
	CONSTANT float* d_xy, 
#endif
	CONSTANT float *d_z, const int3 i, float3* s, float3* d, const int2 indz
#if defined(N_RAYS)
	, const int lorXY, const int lorZ, const float2 cr
#endif
) {
	(*s).x = d_xy[i.x * 2];
	(*s).y = d_xy[i.x * 2 + 1];
	(*d).x = d_xy[i.y * 2];
	(*d).y = d_xy[i.y * 2 + 1];
	(*s).z = d_z[indz.x];
	(*d).z = d_z[indz.y];
#if defined(N_RAYS)
	if (N_RAYS3D > 1)
		multirayCoordinateShiftZ(s, d, lorZ, cr.y);
	if (N_RAYS2D > 1)
		multirayCoordinateShiftXY(s, d, lorXY, cr.x);
#endif
}
#endif


#if !defined(RAW) && !defined(LISTMODE) && !defined(CT) && !defined(SPECT) && !defined(PET)
// Get the detector coordinates for the current sinogram bin (index-based subsets)
DEVICE void getDetectorCoordinates(const CLGLOBAL uint *d_xyindex, const CLGLOBAL ushort *d_zindex, const size_t idx,
	float3* s, float3* d, 
#if defined(CT)
	CONSTANT float *d_xy, 
#else
	const CLGLOBAL float *d_xy, 
#endif
	CONSTANT float *d_z
#if defined(N_RAYS)
	, const int lorXY, const int lorZ, const float2 cr
#endif
#if defined(NLAYERS)
	, const uint d_sizey, const uint d_size_x
#endif
) {
	const uint ind = d_xyindex[idx] * 4;
#if defined(NLAYERS)
	const uint indz = d_zindex[idx] * 3;
	const int layer = CINT(d_z[indz]);
	(*s).x = d_xy[ind + layer * d_size_x * d_sizey];
	(*s).y = d_xy[ind + 1 + layer * d_size_x * d_sizey];
	(*d).x = d_xy[ind + 2 + layer * d_size_x * d_sizey];
	(*d).y = d_xy[ind + 3 + layer * d_size_x * d_sizey];
	(*s).z = d_z[indz + 1];
	(*d).z = d_z[indz + 2];
#else
	const uint indz = d_zindex[idx] * 2;
	(*s).x = d_xy[ind];
	(*s).y = d_xy[ind + 1];
	(*d).x = d_xy[ind + 2];
	(*d).y = d_xy[ind + 3];
	(*s).z = d_z[indz];
	(*d).z = d_z[indz + 1];
#endif
#if defined(N_RAYS)
	if (N_RAYS3D > 1)
		multirayCoordinateShiftZ(s, d, lorZ, cr.y);
	if (N_RAYS2D > 1)
		multirayCoordinateShiftXY(s, d, lorXY, cr.x);
#endif
}
#endif
#endif

#if !defined(SUBSETS) && !defined(CT)
// Get the detector coordinates for the current measurement (no subsets or using full sinogram subsets)
DEVICE void getDetectorCoordinatesFullSinogram(const uint d_size_x, const int3 i, float3* s, float3* d, 
#if defined(USEGLOBAL)
	const CLGLOBAL float* d_xy,
#else
	CONSTANT float* d_xy, 
#endif
	CONSTANT float* d_z
#if defined(N_RAYS)
	, const int lorXY, const int lorZ, const float2 cr
#endif
#if defined(NLAYERS)
	, const uint d_sizey, const uint layer
#endif
) {
	const int id = (i.x + i.y * d_size_x) * 4;
	const int idz = i.z * 2;
#if defined(NLAYERS)
	*s = CMFLOAT3(d_xy[id + layer * d_size_x * d_sizey * 4], d_xy[id + layer * d_size_x * d_sizey * 4 + 1], d_z[idz]);
	*d = CMFLOAT3(d_xy[id + layer * d_size_x * d_sizey * 4 + 2], d_xy[id + layer * d_size_x * d_sizey * 4 + 3], d_z[idz + 1]);
#else
	*s = CMFLOAT3(d_xy[id], d_xy[id + 1], d_z[idz]);
	*d = CMFLOAT3(d_xy[id + 2], d_xy[id + 3], d_z[idz + 1]);
#endif
#if defined(N_RAYS)
	if (N_RAYS3D > 1)
		multirayCoordinateShiftZ(s, d, lorZ, cr.y);
	if (N_RAYS2D > 1)
		multirayCoordinateShiftXY(s, d, lorXY, cr.x);
#endif
}
#endif

#if defined(ATN) && !defined(CT)
DEVICE void compute_attenuation(const float val, const typeT ind, IMTYPE d_atten, float* jelppi, const int ii) {
	if (ii == 0) {
#ifdef CUDA
		*jelppi += (val * -tex3D<float>(d_atten, ind.x, ind.y, ind.z));
#else
#if defined(PTYPE4)
		*jelppi += (val * -read_imagef(d_atten, samplerForw, (float4)(ind.x, ind.y, ind.z, 0.f)).w);
#else
#ifdef USEIMAGES
		*jelppi += (val * -read_imagef(d_atten, samplerSiddon, (int4)(ind.x, ind.y, ind.z, 0)).w);
#else
		*jelppi += (val * -d_atten[ind]);
#endif
#endif
#endif
	}
}
#endif

#if !defined(PTYPE4) && !defined(PROJ5)
// Compute the voxel index where the current perpendicular measurement starts
DEVICE int perpendicular_start(const float d_b, const float d, const float d_d, const uint d_N) {
	int tempi = 0;
	float start = d_b - d + d_d;
	for (uint ii = 0u; ii < d_N; ii++) {
		if (start > 0.f) {
			tempi = CINT(ii);
			break;
		}
		start += d_d;
	}
	return tempi;
}

// Compute the probability for the perpendicular elements
DEVICE void perpendicular_elements(const float d_b, const float d_d1, const uint d_N1, const float d, const float d_d2, const uint d_N2, 
	float* templ_ijk, int3* tempi, LONG* z_loop, const uint d_N, const uint d_NN, 
	const size_t idx, const float global_factor, const float local_scat, 
#if !defined(CT) && defined(ATN) && !defined(ATNM)
	IMTYPE d_atten, const int ii, 
#elif !defined(CT) && !defined(ATN) && defined(ATNM)
	const CLGLOBAL float* CLRESTRICT d_atten,
#endif
	const float local_norm, const float L) {
	int apu = perpendicular_start(d_b, d, d_d1, d_N1);
	*z_loop = CLONG_rtz(apu) * CLONG_rtz(d_N) + *z_loop * CLONG_rtz(d_N1) * CLONG_rtz(d_N2);
	if (d_N == 1)
		(*tempi).x = apu;
	else
		(*tempi).y = apu;
#ifdef CT //////////////// CT ////////////////
#ifdef N_RAYS //////////////// MULTIRAY ////////////////
	* templ_ijk = 1.f / CFLOAT(N_RAYS);
#else
	* templ_ijk = 1.f;
#endif //////////////// END MULTIRAY ////////////////
#else //////////////// PET ////////////////
	// Probability
#ifdef N_RAYS //////////////// MULTIRAY ////////////////
	float temp = 1.f / (L * CFLOAT(N_RAYS));
#elif defined(ORTH)
	float temp = 1.f;
#else
	float temp = 1.f / L;
#endif //////////////// END MULTIRAY ////////////////
#ifdef ATN //////////////// ATTENUATION ////////////////
		float jelppi = 0.f;
#ifdef USEIMAGES
		int3 atnind = *tempi;
#else
		LONG atnind = *z_loop;
#endif
		for (int iii = 0u; iii < d_N2; iii++) {
#ifdef USEIMAGES
			if (d_NN == 1)
				atnind.x = iii;
			else
				atnind.y = iii;
#else
			atnind += CLONG_rtz(iii * d_NN);
#endif
			compute_attenuation(d_d2, atnind, d_atten, &jelppi, ii);
		}
		temp *= EXP(jelppi);
#endif //////////////// END ATTENUATION ////////////////
#ifdef NORM
		temp *= local_norm;
#endif
#ifdef SCATTER
		temp *= local_scat;
#endif
#ifdef ATNM
		temp *= d_atten[idx];
#endif
	temp *= global_factor;
	*templ_ijk = temp;
#endif //////////////// END PET OR CT ////////////////
}
#endif

#if defined(SIDDON)
// Compute functions (9) and (29) (detector larger than source)
DEVICE void d_g_s_precomp(const float tmin, const float t_min, const float tmax, const float t_max, uint* v_min, uint* v_max, float* t_0, int* v_u, 
	const float diff, const float b, const float d, const float s, const uint N) {

	if (tmin == t_min)
		// (11)
		*v_min = 1u;
	else {
		// (2) and (19)
		const float p_t = s + tmin * (diff);
		// (12)
		*v_min = CUINT_rtp((p_t - b) / d);
	}
	if (tmax == t_max)
		// (13)
		*v_max = N;
	else {
		// (2) and (19)
		const float p_t = s + tmax * (diff);
		// (14)
		*v_max = CUINT_sat_rtz((p_t - b) / d);
	}
	// (9)
	*t_0 += ((CFLOAT(*v_min) * d) / (diff));
	//  (29)
	*v_u = 1;
}

// Compute functions (9) and (29) (source larger than detector)
DEVICE void s_g_d_precomp(const float tmin, const float t_min, const float tmax, const float t_max, uint* v_min, uint* v_max, float* t_0, int* v_u, 
	const float diff, const float b, const float d, const float s, const uint N) {

	if (tmin == t_min)
		// (15)
		*v_max = N - 1u;
	else {
		// (2) and (19)
		const float p_t = s + tmin * (diff);
		// (16)
		*v_max = CUINT_sat_rtz((p_t - b) / d);
	}
	if (tmax == t_max)
		// (17)
		*v_min = 0u;
	else {
		// (2) and (19)
		const float p_t = s + tmax * (diff);
		// (18)
		*v_min = CUINT_rtp((p_t - b) / d);
	}
	// (9)
	*t_0 += ((CFLOAT(*v_max) * d) / (diff));
	// (29)
	*v_u = -1;
}

// Compute the index of the current voxel
DEVICE LONG compute_ind(const int tempj, const int tempi, const int tempk, const uint d_Nx, const uint d_Nyx) {
	LONG local_ind = CLONG_rtz(tempj) * CLONG_rtz(d_Nx) + CLONG_rtz(tempi) + CLONG_rtz(tempk) * CLONG_rtz(d_Nyx);
	return local_ind;
}

DEVICE float voxelValue(const float t0, const float tc, const float L) {
	return (t0 - tc) * L;
}

// #ifdef SIDDON
// compute the distance that the ray traverses in the current voxel
DEVICE float compute_element(float* t0, float* tc, const float L, const float tu, const int u, int* temp_ijk) {
	float local_ele = voxelValue(*t0, *tc, L);
	*temp_ijk += u;
	*tc = *t0;
	*t0 += tu;
	return local_ele;
}

// compute the initial voxel index (beginning of the ray)
DEVICE int voxel_index(const float pt, const float diff, const float d, const float apu) {
	return CINT_rtz((pt * diff - apu) / d);
}

DEVICE bool siddon_pre_loop_2D(const float b1, const float b2, const float diff1, const float diff2, const float max1, const float max2,
	const float d1, const float d2, const uint N1, const uint N2, int* temp1, int* temp2, float* t1u, float* t2u, uint* Np,
	const int TYYPPI, const float ys, const float xs, const float yd, const float xd, float* tc, int* u1, int* u2, float* t10, float* t20, bool* xy) {
	// If neither x- nor y-directions are perpendicular
// Correspond to the equations (9) and (10) from reference [2]
	const float apu_tx = b1 - xs;
	const float apu_ty = b2 - ys;
	*t10 = (apu_tx) / (diff1);
	*t20 = (apu_ty) / (diff2);
	const float txback = (max1 - xs) / (diff1);
	const float tyback = (max2 - ys) / (diff2);

	// Equations (5-8)
	const float txmin = fmin(*t10, txback);
	const float txmax = fmax(*t10, txback);
	const float tymin = fmin(*t20, tyback);
	const float tymax = fmax(*t20, tyback);

	// (3-4)
	*tc = fmax(txmin, tymin);
	const float tmax = fmin(txmax, tymax);
#ifdef ORTH
	if (*tc == *t10 || *tc == txback)
		*xy = true;
	else
		*xy = false;
#endif

	uint imin, imax, jmin, jmax;

		// If true, then the ray/LOR does not intersect the pixel space --> continue to the next LOR
		if (*tc >= tmax) {
			return true;
		}

		// (11-14)
		if (xs < xd)
			d_g_s_precomp(*tc, txmin, tmax, txmax, &imin, &imax, t10, u1, diff1, b1, d1, xs, N1);
		// (15-18)
		else
			s_g_d_precomp(*tc, txmin, tmax, txmax, &imin, &imax, t10, u1, diff1, b1, d1, xs, N1);

		//Same as above
		if (ys < yd)
			d_g_s_precomp(*tc, tymin, tmax, tymax, &jmin, &jmax, t20, u2, diff2, b2, d2, ys, N2);
		else
			s_g_d_precomp(*tc, tymin, tmax, tymax, &jmin, &jmax, t20, u2, diff2, b2, d2, ys, N2);

		*Np = imax + 1u + jmax + 1u - imin - jmin;

	// (2) and (19)
	const float pt = ((fmin(*t10, *t20) + *tc) / 2.f);

	// (26)
	*temp1 = voxel_index(pt, diff1, d1, apu_tx);
	// (27)
	*temp2 = voxel_index(pt, diff2, d2, apu_ty);

	// (28)
	*t1u = d1 / fabs(diff1);
	*t2u = d2 / fabs(diff2);

	if (TYYPPI == 0) {
		if (*temp1 < 0 || *temp2 < 0 || *temp1 >= N1 || *temp2 >= N2)
			return true;
	}

	return false;
}

DEVICE bool siddon_pre_loop_3D(const float3 b, const float3 diff, const float3 max, const float3 dd, const uint3 N, int* tempi, int* tempj, int* tempk, 
    float* txu, float* tyu, float* tzu, uint* Np, const int TYYPPI, const float3 s, const float3 d, float* tc, int* i, int* j, int* k, float* tx0, 
	float* ty0, float* tz0, bool* xy, const int3 ii) {

	const float3 apuT = b - s;
	const float3 t0 = apuT / diff;
	const float3 tBack = DIVIDE3(max - s, diff);

	const float3 tMin = fmin(t0, tBack);
	const float3 tMax = fmax(t0, tBack);

	*tc = fmax(fmax(tMin.x, tMin.z), tMin.y);
	const float tmax = fmin(fmin(tMax.x, tMax.z), tMax.y);
	*tx0 = t0.x;
	*ty0 = t0.y;
	*tz0 = t0.z;
#ifdef ORTH
	if (*tc == *tx0 || *tc == tBack.x)
		*xy = true;
	else
		*xy = false;
#endif

	uint imin, imax, jmin, jmax, kmin, kmax;

		if (*tc >= tmax) {
			return true;
		}
		//float ax = 
		if (s.x < d.x)
			d_g_s_precomp(*tc, tMin.x, tmax, tMax.x, &imin, &imax, tx0, i, diff.x, b.x, dd.x, s.x, N.x);
		else
			s_g_d_precomp(*tc, tMin.x, tmax, tMax.x, &imin, &imax, tx0, i, diff.x, b.x, dd.x, s.x, N.x);

		if (s.y < d.y)
			d_g_s_precomp(*tc, tMin.y, tmax, tMax.y, &jmin, &jmax, ty0, j, diff.y, b.y, dd.y, s.y, N.y);
		else
			s_g_d_precomp(*tc, tMin.y, tmax, tMax.y, &jmin, &jmax, ty0, j, diff.y, b.y, dd.y, s.y, N.y);

		if (s.z < d.z)
			d_g_s_precomp(*tc, tMin.z, tmax, tMax.z, &kmin, &kmax, tz0, k, diff.z, b.z, dd.z, s.z, N.z);
		else
			s_g_d_precomp(*tc, tMin.z, tmax, tMax.z, &kmin, &kmax, tz0, k, diff.z, b.z, dd.z, s.z, N.z);

		*Np = (kmax - kmin + 1) + (jmax - jmin + 1) + (imax - imin + 1);

	const float pt = ((fmin(fmin(*tz0, *ty0), *tx0) + *tc) / 2.f);

	const float3 tempijkF = CLAMP3(FMAD3(pt, diff, -apuT) / dd, 0.f, CFLOAT3(N - 1));
	const int3 tempijk = CINT3_rtz(tempijkF);
	*tempi = tempijk.x;
	*tempj = tempijk.y;
	*tempk = tempijk.z;

	*txu = dd.x / fabs(diff.x);
	*tyu = dd.y / fabs(diff.y);
	*tzu = dd.z / fabs(diff.z);

	return false;
}
#endif

#if defined(FP) && !defined(PROJ5)
DEVICE void forwardProjectAF(CLGLOBAL float* output, float* ax, size_t idx, const float temp, const int kk) {

#ifndef CT
	output[idx] += ax[kk] * temp;
#else
	output[idx] += ax[kk];
#endif
}
#endif

#if defined(SPECT)
// #ifndef M_PI
//     #define M_PI 3.14159265358979323846
// #endif

DEVICE float sind(float arg) {
	arg *= M_PI_F / 180.f;
	return SINF(arg);
}

DEVICE float cosd(float arg) {
	arg *= M_PI_F / 180.f;
	return COSF(arg);
}

DEVICE float atan2d(float y, float x) {
	y *= M_PI_F / 180.f; // Convert to radians
	x *= M_PI_F / 180.f; // Convert to radians
	return ATAN2(y, x);
}

/*
DEVICE int floorDiv(float dividend, float divisor) { // ChatGPT funktio
    // Ensure the denominator is not zero to avoid division by zero error
    if (divisor == 0) {
        return 0; // Or handle the error as needed
    }

    int quotient = dividend / divisor;
    int remainder = fmod(dividend, divisor);

    // If the remainder is zero, the result of floor division is the same as integer division
    if (remainder == 0) {
        return quotient;
    }

    // If the numerator and denominator have different signs, adjust the result
    if ((dividend < 0) != (divisor < 0)) {
        quotient -= 1;
    }

    return quotient;
}
*/
#if (CONEMETHOD == 1) | (CONEMETHOD == 2)
DEVICE void computeHexShifts2D(const float startAngle, const float diameter, float hexShifts[][2]) {
	hexShifts[0][0] = 0.0f; // Initialize x-coordinate to 0
	hexShifts[0][1] = 0.0f; // Initialize y-coordinate to 0
	#if (NRAYSPECT == 1)  // Trivial case
        return;
	#else
    unsigned short currentPoint = 0; // Variable to keep count of current point
    float nLayer = CEIL(0.5f * SQRT(4.0f * ((float)NRAYSPECT - 1.0f) / 3.0f + 1.0f) - 1.0f); // Number of hexagon point layers
    float radius = diameter / 2.0f; // Hexagon radius

    float xx_s; // Temporary variable for point location
    float yy_s; // Temporary variable for point location

    for (float currentLayer = 1.f; currentLayer <= nLayer; currentLayer++) {
        for (float ii = 1; ii <= 6.f; ii++) { // Iterate over each hexagon angle
            xx_s = currentLayer / nLayer * radius * cosd(startAngle + 60.f * ii);
            yy_s = currentLayer / nLayer * radius * sind(startAngle + 60.f * ii);

            // Layer k has 6 * k points
            for (unsigned short jj = 1; jj <= currentLayer; jj++) {
                currentPoint++;
                if (currentPoint == NRAYSPECT) {
                    return;
                }

                xx_s -= 1.0f / nLayer * radius * cosd(startAngle + 60.f * ii);
                yy_s -= 1.0f / nLayer * radius * sind(startAngle + 60.f * ii);
                xx_s += 1.0f / nLayer * radius * cosd(startAngle + 60.f * (ii + 1.f));
                yy_s += 1.0f / nLayer * radius * sind(startAngle + 60.f * (ii + 1.f));

                hexShifts[currentPoint][0] = xx_s; // Set x-coordinate
                hexShifts[currentPoint][1] = yy_s; // Set y-coordinate
            }
        }
    }
    return;
	#endif
}

DEVICE uint computeSpectHexShifts(float hexShifts[][6], float3* s, float3* d, const int3 i, const float2 cr, const uint3 d_Nxyz) {
	// Panel outer normal vector
	const float panelNvecX = (*s).x - (*d).x; // Unnormalized detector panel normal vector X component
	const float panelNvecY = (*s).y - (*d).y; // Unnormalized detector panel normal vector Y component
	const float panelNvecXn = panelNvecX / SQRT(POWN(panelNvecX, 2) + POWN(panelNvecY, 2)); // Normalized detector panel normal vector X component
	const float panelNvecYn = panelNvecY / SQRT(POWN(panelNvecX, 2) + POWN(panelNvecY, 2)); // Normalized detector panel normal vector Y component

	// Panel rotation angle
	const float panelAngle = atan2d(panelNvecY, panelNvecX);
	
	// Get detector pixel center in local coordinates from ix, iy and size
	const float pixelCenterX = i.x * cr.x - d_Nxyz.x * cr.x / 2.f + cr.x / 2.f;
	const float pixelCenterY = i.y * cr.y - d_Nxyz.y * cr.y / 2.f + cr.y / 2.f;

	// Pixel boundary in local (detector )coordinates
	const float xMin = pixelCenterX - cr.x / 2.f;
	const float xMax = pixelCenterX + cr.x / 2.f;
	const float yMin = pixelCenterY - cr.y / 2.f;
	const float yMax = pixelCenterY + cr.y / 2.f;

	// Calculate hexagon grid properties
	float d_vertical; // Vertical distance (y) spanning one hole
	float d_horizontal; // Horizontal distance (x) spanning one hole
	float d_vertical_s; // Vertical distance (y) between hexagon centers
	float d_horizontal_s; // Horizontal distance (x) between hexagon centers

	float detectorShifts[(int)NRAYSPECT][2]; // 2D position shifts in detector end (for one hexagon)
	float sourceShifts[(int)NRAYSPECT][2]; // 2D position shifts in source end (for one hexagon)

	#if (HEXORIENTATION == 1)  // Vertical diameter is smaller
		d_horizontal = COL_D;
		d_vertical = SQRT(3.f) / 2.f * d_horizontal;
		d_vertical_s = d_vertical + DSEPTAL;
		d_horizontal_s = SQRT(3.f) / 2.f  * d_vertical_s;

		computeHexShifts2D(0., d_vertical, detectorShifts); 
		computeHexShifts2D(180., d_vertical, sourceShifts);
	#elif (HEXORIENTATION == 2) // Horizontal diameter is smaller
		d_vertical = COL_D;
		d_horizontal = SQRT(3.f) / 2.f * d_vertical;
		d_horizontal_s = d_horizontal + DSEPTAL;
		d_vertical_s = SQRT(3.f) / 2.f * d_horizontal_s;

		computeHexShifts2D(30.f, d_horizontal, detectorShifts);
		computeHexShifts2D(210.f, d_horizontal, sourceShifts);
	#endif

	
	#if (CONEMETHOD == 1) // Accurate ray locations
		// Helper variables for hexagon location calculation
		const long rowMin = FLOOR(yMin / d_vertical_s) - 2.;
		const long rowMax = FLOOR(yMax / d_vertical_s) + 2.;
		const long colMin = FLOOR(xMin / d_horizontal_s) - 2.;
		const long colMax = FLOOR(xMax / d_horizontal_s) + 2.;

		float hexCenters[NHEXSPECT][2];
		int nHex = 0; // Number of hexagons in the pixel

		for (int row = rowMin; row <= rowMax; row++) { // Iterate over hexagon rows in selected pixel
			for (int col = colMin; col <= colMax; col++) { // Iterate over hexagon columns in selected pixel
				float tmpX = (float)col * d_horizontal_s; // Hex center X
				float tmpY = (float)row * d_vertical_s; // Hex center Y
				#if (HEXORIENTATION == 1) // Vertical diameter is smaller
					tmpY += fmod((float)col, 2.f) * d_vertical_s / 2.f; // The columns overlap half the hexagon size 
				#elif (HEXORIENTATION == 2) // Horizontal diameter is smaller
					tmpX += fmod((float)row, 2.f) * d_horizontal_s / 2.f; // The rows overlap half the hexagon size
				#endif

				if ((tmpX >= (xMin - d_horizontal / 2.)) && (tmpX <= (xMax + d_horizontal / 2.))) { // Check pixel boundaries X
					if ((tmpY >= (yMin - d_vertical / 2.)) && (tmpY <= (yMax + d_vertical / 2.))) { // Check pixel boundaries Y
						hexCenters[nHex][0] = tmpX;
						hexCenters[nHex][1] = tmpY;
						nHex++;
					}
				}
			}
		}
	#elif (CONEMETHOD == 2) // Approximate cone
		float hexCenters[1][2];
		int nHex = 1; // Number of hexagons in the pixel
		hexCenters[0][0] = pixelCenterX;
		hexCenters[0][1] = pixelCenterY;
	#endif

	uint trueRayCount = 0; // At the edge of pixel, some rays might be detected by an adjacent pixel. Keep count of valid rays.
	for (uint currentHex = 0; currentHex < nHex; currentHex++) {// Loop over each hexagon
		for (uint currentShift = 0; currentShift < NRAYSPECT; currentShift++) { // For each hexagon, loop over all rays
			const float xx_d = hexCenters[currentHex][0] + detectorShifts[currentShift][0];
			const float yy_d = hexCenters[currentHex][1] + detectorShifts[currentShift][1];
			const float xx_s = hexCenters[currentHex][0] + sourceShifts[currentShift][0];
			const float yy_s = hexCenters[currentHex][1] + sourceShifts[currentShift][1];

			if ((xx_d >= xMin) && (xx_d <= xMax) && (yy_d >= yMin) && (yy_d <= yMax)) { // Check pixel boundaries
				hexShifts[trueRayCount][0] = -sind(panelAngle) * (yy_s-pixelCenterY) - panelNvecX - panelNvecXn * COL_L;
				hexShifts[trueRayCount][1] = cosd(panelAngle) * (yy_s-pixelCenterY) - panelNvecY - panelNvecYn * COL_L;
				hexShifts[trueRayCount][2] = xx_s - pixelCenterX;
				hexShifts[trueRayCount][3] = -sind(panelAngle) * (yy_d-pixelCenterY);
				hexShifts[trueRayCount][4] = cosd(panelAngle) * (yy_d-pixelCenterY);
				hexShifts[trueRayCount][5] = xx_d - pixelCenterX;
				trueRayCount++;
			}
		}
	}

	return trueRayCount;
}
#endif
#if (CONEMETHOD == 3)
DEVICE void computeSpectSquareShifts(float hexShifts[][6], float3* s, float3* d, const int3 i, const float2 cr, const uint3 d_Nxyz) {
	// Panel outer normal vector
	const float panelNvecX = (*s).x - (*d).x; // Unnormalized detector panel normal vector X component
	const float panelNvecY = (*s).y - (*d).y; // Unnormalized detector panel normal vector Y component
	const float panelNvecXn = panelNvecX / SQRT(panelNvecX * panelNvecX + panelNvecY * panelNvecY); // Normalized detector panel normal vector X component
	const float panelNvecYn = panelNvecY / SQRT(panelNvecX * panelNvecX + panelNvecY * panelNvecY); // Normalized detector panel normal vector Y component

	// Panel rotation angle
	const float panelAngle = atan2d(panelNvecY, panelNvecX);
	
	// Get detector pixel center in local coordinates from ix, iy and size
	const float pixelCenterX = i.x * cr.x - d_Nxyz.x * cr.x / 2.f + cr.x / 2.f;
	const float pixelCenterY = i.y * cr.y - d_Nxyz.y * cr.y / 2.f + cr.y / 2.f;


	float detectorShifts[(int)NRAYSPECT][2];
	float sourceShifts[(int)NRAYSPECT][2];
#if (NRAYSPECT == 1)
	detectorShifts[0][0] = pixelCenterX;
	detectorShifts[0][1] = pixelCenterY;
	sourceShifts[0][0] = pixelCenterX;
	sourceShifts[0][1] = pixelCenterY;
#else 
	// Pixel boundary in local (detector )coordinates
	const float xdMin = pixelCenterX - cr.x / 2.f;
	const float xdMax = pixelCenterX + cr.x / 2.f;
	const float ydMin = pixelCenterY - cr.y / 2.f;
	const float ydMax = pixelCenterY + cr.y / 2.f;
	const float xsMin = xdMin - COL_D;
	const float xsMax = xdMax + COL_D;
	const float ysMin = ydMin - COL_D;
	const float ysMax = ydMax + COL_D;

	for (int x = 0; x < SQRT((float)NRAYSPECT); x++) {
		for (int y = 0; y < SQRT((float)NRAYSPECT); y++) {
			const float tmpXd = xdMin + (float)x / (float)(SQRT((float)NRAYSPECT) - 1.f) * (xdMax - xdMin);
			const float tmpYd = ydMin + (float)y / (float)(SQRT((float)NRAYSPECT) - 1.f) * (ydMax - ydMin);
			const float tmpXs = xsMin + (float)x / (float)(SQRT((float)NRAYSPECT) - 1.f) * (xsMax - xsMin);
			const float tmpYs = ysMin + (float)y / (float)(SQRT((float)NRAYSPECT) - 1.f) * (ysMax - ysMin);

			detectorShifts[x * (int)SQRT((float)NRAYSPECT) + y][0] = tmpXd;
			detectorShifts[x * (int)SQRT((float)NRAYSPECT) + y][1] = tmpYd;
			sourceShifts[x * (int)SQRT((float)NRAYSPECT) + y][0] = tmpXs;
			sourceShifts[x * (int)SQRT((float)NRAYSPECT) + y][1] = tmpYs;
		}
	}
#endif



	for (unsigned int currentShift = 0u; currentShift < NRAYSPECT; currentShift++) {
		const float xx_d = detectorShifts[currentShift][0];
		const float yy_d = detectorShifts[currentShift][1];
		const float xx_s = sourceShifts[currentShift][0];
		const float yy_s = sourceShifts[currentShift][1];

		hexShifts[currentShift][0] = -sind(panelAngle) * (yy_s-pixelCenterY) - panelNvecX - panelNvecXn * COL_L;
		hexShifts[currentShift][1] = cosd(panelAngle) * (yy_s-pixelCenterY) - panelNvecY - panelNvecYn * COL_L;
		hexShifts[currentShift][2] = xx_s - pixelCenterX;
		hexShifts[currentShift][3] = -sind(panelAngle) * (yy_d-pixelCenterY);
		hexShifts[currentShift][4] = cosd(panelAngle) * (yy_d-pixelCenterY);
		hexShifts[currentShift][5] = xx_d - pixelCenterX;
	}

	return;
}
#endif
#endif<|MERGE_RESOLUTION|>--- conflicted
+++ resolved
@@ -678,21 +678,9 @@
 #endif
 #endif
 
-<<<<<<< HEAD
 // Detector coordinates for CT data
 #if defined(CT) && !defined(SPECTMASK)
 DEVICE void getDetectorCoordinatesCT(CONSTANT float* d_xyz, CONSTANT float* d_uv, float3* s, float3* d, const int3 i, const uint d_size_x,
-=======
-// Detector coordinates for CT or SPECT data
-#if defined(CT) || (defined(SPECT) && !defined(SPECTMASK))
-DEVICE void getDetectorCoordinatesCT(
-#if defined(USEGLOBAL)
-	const CLGLOBAL float* d_xyz,
-#else
-	CONSTANT float* d_xyz, 
-#endif
-	CONSTANT float* d_uv, float3* s, float3* d, const int3 i, const uint d_size_x,
->>>>>>> 5b4746b5
 	const uint d_sizey, const float2 d_dPitch
 #ifdef PROJ5
 	, float3* dR, float3* dL, float3* dU, float3* dD
