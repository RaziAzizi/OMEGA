





<!DOCTYPE html>
<html lang="en">
  <head>
    <meta charset="utf-8">
  <link rel="dns-prefetch" href="https://assets-cdn.github.com">
  <link rel="dns-prefetch" href="https://avatars0.githubusercontent.com">
  <link rel="dns-prefetch" href="https://avatars1.githubusercontent.com">
  <link rel="dns-prefetch" href="https://avatars2.githubusercontent.com">
  <link rel="dns-prefetch" href="https://avatars3.githubusercontent.com">
  <link rel="dns-prefetch" href="https://github-cloud.s3.amazonaws.com">
  <link rel="dns-prefetch" href="https://user-images.githubusercontent.com/">


<<<<<<< HEAD
=======
A GATE example with GATE macros is available in exampleGATE-folder. Simply run the GATE macros as a GATE simulation (the GATE material database needs to be in the same folder as the macros) and then run the gate_main_example-file to reconstruct the data. By default ASCII data is used.
>>>>>>> 946b3661

  <link crossorigin="anonymous" media="all" integrity="sha512-FCg44VGg5ax/5MpZ8otwiPE+/tG1/Sq67mKkl6agbqgoScZtJyXhQSFQMIJfOHMZZ+yXDINb8nEiws60SiLohg==" rel="stylesheet" href="https://assets-cdn.github.com/assets/frameworks-5aa6d9885579bb2359f66266aee26f3b.css" />
  <link crossorigin="anonymous" media="all" integrity="sha512-57B1/u8hPZmZ1VZDgsTj3398brAST9KDu9LFbhOjwXTfrz15sjyxcScwUdkgHK9MEZlOM4e4ScJeEXhYJ66IXg==" rel="stylesheet" href="https://assets-cdn.github.com/assets/github-a293861d7523c471be7783b3b5ffb601.css" />
  
  
  
  

  <meta name="viewport" content="width=device-width">
  
  <title>OMEGA/README.md at 0.9 · villekf/OMEGA</title>
    <meta name="description" content="Open-source MATLAB Emission Tomography Software. Contribute to villekf/OMEGA development by creating an account on GitHub.">
    <link rel="search" type="application/opensearchdescription+xml" href="/opensearch.xml" title="GitHub">
  <link rel="fluid-icon" href="https://github.com/fluidicon.png" title="GitHub">
  <meta property="fb:app_id" content="1401488693436528">

    
    <meta property="og:image" content="https://avatars1.githubusercontent.com/u/22394626?s=400&amp;v=4" /><meta property="og:site_name" content="GitHub" /><meta property="og:type" content="object" /><meta property="og:title" content="villekf/OMEGA" /><meta property="og:url" content="https://github.com/villekf/OMEGA" /><meta property="og:description" content="Open-source MATLAB Emission Tomography Software. Contribute to villekf/OMEGA development by creating an account on GitHub." />

  <link rel="assets" href="https://assets-cdn.github.com/">
  <link rel="web-socket" href="wss://live.github.com/_sockets/VjI6MzI0NTk2NDAxOjdkZjE5MTI3MDJiMjE3OWVlYTZmMmU3NTUyZTEyODE0Mjc3MDI3YzY3YTg3NjkyNTkxNDA4YzQ3Mjk4NTMwNWI=--9c0d76aa47caf3bacc1ce44d439b6347715d0f05">
  <meta name="pjax-timeout" content="1000">
  <link rel="sudo-modal" href="/sessions/sudo_modal">
  <meta name="request-id" content="C9D3:27B1:1E1A9E2:37FEC58:5BD70034" data-pjax-transient>


  

  <meta name="selected-link" value="repo_source" data-pjax-transient>

      <meta name="google-site-verification" content="KT5gs8h0wvaagLKAVWq8bbeNwnZZK1r1XQysX3xurLU">
    <meta name="google-site-verification" content="ZzhVyEFwb7w3e0-uOTltm8Jsck2F5StVihD0exw2fsA">
    <meta name="google-site-verification" content="GXs5KoUUkNCoaAZn7wPN-t01Pywp9M3sEjnt_3_ZWPc">

  <meta name="octolytics-host" content="collector.githubapp.com" /><meta name="octolytics-app-id" content="github" /><meta name="octolytics-event-url" content="https://collector.githubapp.com/github-external/browser_event" /><meta name="octolytics-dimension-request_id" content="C9D3:27B1:1E1A9E2:37FEC58:5BD70034" /><meta name="octolytics-dimension-region_edge" content="iad" /><meta name="octolytics-dimension-region_render" content="iad" /><meta name="octolytics-actor-id" content="22394626" /><meta name="octolytics-actor-login" content="villekf" /><meta name="octolytics-actor-hash" content="1b934b9d157ebce867177b8e9247bd7f86df2e24083688dfccb94900d5e29a19" />
<meta name="analytics-location" content="/&lt;user-name&gt;/&lt;repo-name&gt;/blob/show" data-pjax-transient="true" />




  <meta class="js-ga-set" name="userId" content="815c5818e5b59e49eb2cee7c1334240e" %>

<meta class="js-ga-set" name="dimension1" content="Logged In">



  

      <meta name="hostname" content="github.com">
    <meta name="user-login" content="villekf">

      <meta name="expected-hostname" content="github.com">
    <meta name="js-proxy-site-detection-payload" content="MzM5Y2JkNTM2M2RiMmI1NjM0ODI2NTU1OWFkZWFkNDA3Y2EzZDI2ZjA4ODA1NzdkZDVkYzAzY2M1YTgxMTQ1NHx7InJlbW90ZV9hZGRyZXNzIjoiMTkzLjE2Ny4yMjguMTgwIiwicmVxdWVzdF9pZCI6IkM5RDM6MjdCMToxRTFBOUUyOjM3RkVDNTg6NUJENzAwMzQiLCJ0aW1lc3RhbXAiOjE1NDA4MTY5NTEsImhvc3QiOiJnaXRodWIuY29tIn0=">

    <meta name="enabled-features" content="DASHBOARD_V2_LAYOUT_OPT_IN,EXPLORE_DISCOVER_REPOSITORIES,UNIVERSE_BANNER,MARKETPLACE_PLAN_RESTRICTION_EDITOR,NOTIFY_ON_BLOCK,SUGGESTED_CHANGES_UX_TEST">

  <meta name="html-safe-nonce" content="b607589591ee14dfc36d9df16fa7c5036de82ee8">

  <meta http-equiv="x-pjax-version" content="3ccd987877829de97461fb1b8bdbe9bf">
  

      <link href="https://github.com/villekf/OMEGA/commits/0.9.atom" rel="alternate" title="Recent Commits to OMEGA:0.9" type="application/atom+xml">

  <meta name="go-import" content="github.com/villekf/OMEGA git https://github.com/villekf/OMEGA.git">

  <meta name="octolytics-dimension-user_id" content="22394626" /><meta name="octolytics-dimension-user_login" content="villekf" /><meta name="octolytics-dimension-repository_id" content="154792509" /><meta name="octolytics-dimension-repository_nwo" content="villekf/OMEGA" /><meta name="octolytics-dimension-repository_public" content="true" /><meta name="octolytics-dimension-repository_is_fork" content="false" /><meta name="octolytics-dimension-repository_network_root_id" content="154792509" /><meta name="octolytics-dimension-repository_network_root_nwo" content="villekf/OMEGA" /><meta name="octolytics-dimension-repository_explore_github_marketplace_ci_cta_shown" content="true" />


    <link rel="canonical" href="https://github.com/villekf/OMEGA/blob/0.9/README.md" data-pjax-transient>


  <meta name="browser-stats-url" content="https://api.github.com/_private/browser/stats">

  <meta name="browser-errors-url" content="https://api.github.com/_private/browser/errors">

  <link rel="mask-icon" href="https://assets-cdn.github.com/pinned-octocat.svg" color="#000000">
  <link rel="icon" type="image/x-icon" class="js-site-favicon" href="https://assets-cdn.github.com/favicon.ico">

<meta name="theme-color" content="#1e2327">



  <link rel="manifest" href="/manifest.json" crossOrigin="use-credentials">

  </head>

  <body class="logged-in env-production page-blob">
    

  <div class="position-relative js-header-wrapper ">
    <a href="#start-of-content" tabindex="1" class="p-3 bg-blue text-white show-on-focus js-skip-to-content">Skip to content</a>
    <div id="js-pjax-loader-bar" class="pjax-loader-bar"><div class="progress"></div></div>

    
    
    



        
<header class="Header  f5" role="banner">
  <div class="d-flex flex-justify-between px-3 ">
    <div class="d-flex flex-justify-between ">
      <div class="">
        <a class="header-logo-invertocat" href="https://github.com/" data-hotkey="g d" aria-label="Homepage" data-ga-click="Header, go to dashboard, icon:logo">
  <svg height="32" class="octicon octicon-mark-github" viewBox="0 0 16 16" version="1.1" width="32" aria-hidden="true"><path fill-rule="evenodd" d="M8 0C3.58 0 0 3.58 0 8c0 3.54 2.29 6.53 5.47 7.59.4.07.55-.17.55-.38 0-.19-.01-.82-.01-1.49-2.01.37-2.53-.49-2.69-.94-.09-.23-.48-.94-.82-1.13-.28-.15-.68-.52-.01-.53.63-.01 1.08.58 1.23.82.72 1.21 1.87.87 2.33.66.07-.52.28-.87.51-1.07-1.78-.2-3.64-.89-3.64-3.95 0-.87.31-1.59.82-2.15-.08-.2-.36-1.02.08-2.12 0 0 .67-.21 2.2.82.64-.18 1.32-.27 2-.27.68 0 1.36.09 2 .27 1.53-1.04 2.2-.82 2.2-.82.44 1.1.16 1.92.08 2.12.51.56.82 1.27.82 2.15 0 3.07-1.87 3.75-3.65 3.95.29.25.54.73.54 1.48 0 1.07-.01 1.93-.01 2.2 0 .21.15.46.55.38A8.013 8.013 0 0 0 16 8c0-4.42-3.58-8-8-8z"/></svg>
</a>

      </div>

    </div>

    <div class="HeaderMenu d-flex flex-justify-between flex-auto">
      <div class="d-flex">
            <div class="">
              <div class="header-search scoped-search site-scoped-search js-site-search position-relative js-jump-to"
  role="combobox"
  aria-owns="jump-to-results"
  aria-label="Search or jump to"
  aria-haspopup="listbox"
  aria-expanded="false"
>
  <div class="position-relative">
    <!-- '"` --><!-- </textarea></xmp> --></option></form><form class="js-site-search-form" data-scope-type="Repository" data-scope-id="154792509" data-scoped-search-url="/villekf/OMEGA/search" data-unscoped-search-url="/search" action="/villekf/OMEGA/search" accept-charset="UTF-8" method="get"><input name="utf8" type="hidden" value="&#x2713;" />
      <label class="form-control header-search-wrapper header-search-wrapper-jump-to position-relative d-flex flex-justify-between flex-items-center js-chromeless-input-container">
        <input type="text"
          class="form-control header-search-input jump-to-field js-jump-to-field js-site-search-focus js-site-search-field is-clearable"
          data-hotkey="s,/"
          name="q"
          value=""
          placeholder="Search or jump to…"
          data-unscoped-placeholder="Search or jump to…"
          data-scoped-placeholder="Search or jump to…"
          autocapitalize="off"
          aria-autocomplete="list"
          aria-controls="jump-to-results"
          data-jump-to-suggestions-path="/_graphql/GetSuggestedNavigationDestinations#csrf-token=by/X+vibtGcmeIfBjUQvvQseMvL555FPUCkcUyuh1jC1UgOArLJwURVCeTbgHNwlgDL8wddyJGrz2usAT9zWSg=="
          spellcheck="false"
          autocomplete="off"
          >
          <input type="hidden" class="js-site-search-type-field" name="type" >
            <img src="https://assets-cdn.github.com/images/search-shortcut-hint.svg" alt="" class="mr-2 header-search-key-slash">

            <div class="Box position-absolute overflow-hidden d-none jump-to-suggestions js-jump-to-suggestions-container">
              <ul class="d-none js-jump-to-suggestions-template-container">
                <li class="d-flex flex-justify-start flex-items-center p-0 f5 navigation-item js-navigation-item" role="option">
                  <a tabindex="-1" class="no-underline d-flex flex-auto flex-items-center p-2 jump-to-suggestions-path js-jump-to-suggestion-path js-navigation-open" href="">
                    <div class="jump-to-octicon js-jump-to-octicon flex-shrink-0 mr-2 text-center d-none">
                      <svg height="16" width="16" class="octicon octicon-repo flex-shrink-0 js-jump-to-octicon-repo d-none" title="Repository" aria-label="Repository" viewBox="0 0 12 16" version="1.1" role="img"><path fill-rule="evenodd" d="M4 9H3V8h1v1zm0-3H3v1h1V6zm0-2H3v1h1V4zm0-2H3v1h1V2zm8-1v12c0 .55-.45 1-1 1H6v2l-1.5-1.5L3 16v-2H1c-.55 0-1-.45-1-1V1c0-.55.45-1 1-1h10c.55 0 1 .45 1 1zm-1 10H1v2h2v-1h3v1h5v-2zm0-10H2v9h9V1z"/></svg>
                      <svg height="16" width="16" class="octicon octicon-project flex-shrink-0 js-jump-to-octicon-project d-none" title="Project" aria-label="Project" viewBox="0 0 15 16" version="1.1" role="img"><path fill-rule="evenodd" d="M10 12h3V2h-3v10zm-4-2h3V2H6v8zm-4 4h3V2H2v12zm-1 1h13V1H1v14zM14 0H1a1 1 0 0 0-1 1v14a1 1 0 0 0 1 1h13a1 1 0 0 0 1-1V1a1 1 0 0 0-1-1z"/></svg>
                      <svg height="16" width="16" class="octicon octicon-search flex-shrink-0 js-jump-to-octicon-search d-none" title="Search" aria-label="Search" viewBox="0 0 16 16" version="1.1" role="img"><path fill-rule="evenodd" d="M15.7 13.3l-3.81-3.83A5.93 5.93 0 0 0 13 6c0-3.31-2.69-6-6-6S1 2.69 1 6s2.69 6 6 6c1.3 0 2.48-.41 3.47-1.11l3.83 3.81c.19.2.45.3.7.3.25 0 .52-.09.7-.3a.996.996 0 0 0 0-1.41v.01zM7 10.7c-2.59 0-4.7-2.11-4.7-4.7 0-2.59 2.11-4.7 4.7-4.7 2.59 0 4.7 2.11 4.7 4.7 0 2.59-2.11 4.7-4.7 4.7z"/></svg>
                    </div>

                    <img class="avatar mr-2 flex-shrink-0 js-jump-to-suggestion-avatar d-none" alt="" aria-label="Team" src="" width="28" height="28">

                    <div class="jump-to-suggestion-name js-jump-to-suggestion-name flex-auto overflow-hidden text-left no-wrap css-truncate css-truncate-target">
                    </div>

                    <div class="border rounded-1 flex-shrink-0 bg-gray px-1 text-gray-light ml-1 f6 d-none js-jump-to-badge-search">
                      <span class="js-jump-to-badge-search-text-default d-none" aria-label="in this repository">
                        In this repository
                      </span>
                      <span class="js-jump-to-badge-search-text-global d-none" aria-label="in all of GitHub">
                        All GitHub
                      </span>
                      <span aria-hidden="true" class="d-inline-block ml-1 v-align-middle">↵</span>
                    </div>

                    <div aria-hidden="true" class="border rounded-1 flex-shrink-0 bg-gray px-1 text-gray-light ml-1 f6 d-none d-on-nav-focus js-jump-to-badge-jump">
                      Jump to
                      <span class="d-inline-block ml-1 v-align-middle">↵</span>
                    </div>
                  </a>
                </li>
              </ul>
              <ul class="d-none js-jump-to-no-results-template-container">
                <li class="d-flex flex-justify-center flex-items-center p-3 f5 d-none">
                  <span class="text-gray">No suggested jump to results</span>
                </li>
              </ul>

              <ul id="jump-to-results" role="listbox" class="js-navigation-container jump-to-suggestions-results-container js-jump-to-suggestions-results-container" >
                <li class="d-flex flex-justify-center flex-items-center p-0 f5">
                  <img src="https://assets-cdn.github.com/images/spinners/octocat-spinner-128.gif" alt="Octocat Spinner Icon" class="m-2" width="28">
                </li>
              </ul>
            </div>
      </label>
</form>  </div>
</div>

            </div>

          <ul class="d-flex pl-2 flex-items-center text-bold list-style-none" role="navigation">
            <li>
              <a class="js-selected-navigation-item HeaderNavlink px-2" data-hotkey="g p" data-ga-click="Header, click, Nav menu - item:pulls context:user" aria-label="Pull requests you created" data-selected-links="/pulls /pulls/assigned /pulls/mentioned /pulls" href="/pulls">
                Pull requests
</a>            </li>
            <li>
              <a class="js-selected-navigation-item HeaderNavlink px-2" data-hotkey="g i" data-ga-click="Header, click, Nav menu - item:issues context:user" aria-label="Issues you created" data-selected-links="/issues /issues/assigned /issues/mentioned /issues" href="/issues">
                Issues
</a>            </li>
              <li class="position-relative">
                <a class="js-selected-navigation-item HeaderNavlink px-2" data-ga-click="Header, click, Nav menu - item:marketplace context:user" data-octo-click="marketplace_click" data-octo-dimensions="location:nav_bar" data-selected-links=" /marketplace" href="/marketplace">
                   Marketplace
</a>                  
              </li>
            <li>
              <a class="js-selected-navigation-item HeaderNavlink px-2" data-ga-click="Header, click, Nav menu - item:explore" data-selected-links="/explore /trending /trending/developers /integrations /integrations/feature/code /integrations/feature/collaborate /integrations/feature/ship showcases showcases_search showcases_landing /explore" href="/explore">
                Explore
</a>            </li>
          </ul>
      </div>

      <div class="d-flex">
        
<ul class="user-nav d-flex flex-items-center list-style-none" id="user-links">
  <li class="dropdown">
    <span class="d-inline-block  px-2">
      
    <a aria-label="You have no unread notifications" class="notification-indicator tooltipped tooltipped-s  js-socket-channel js-notification-indicator" data-hotkey="g n" data-ga-click="Header, go to notifications, icon:read" data-channel="notification-changed:22394626" href="/notifications">
        <span class="mail-status "></span>
        <svg class="octicon octicon-bell" viewBox="0 0 14 16" version="1.1" width="14" height="16" aria-hidden="true"><path fill-rule="evenodd" d="M13.99 11.991v1H0v-1l.73-.58c.769-.769.809-2.547 1.189-4.416.77-3.767 4.077-4.996 4.077-4.996 0-.55.45-1 .999-1 .55 0 1 .45 1 1 0 0 3.387 1.229 4.156 4.996.38 1.879.42 3.657 1.19 4.417l.659.58h-.01zM6.995 15.99c1.11 0 1.999-.89 1.999-1.999H4.996c0 1.11.89 1.999 1.999 1.999z"/></svg>
</a>
    </span>
  </li>

  <li class="dropdown">
    <details class="details-overlay details-reset d-flex px-2 flex-items-center">
      <summary class="HeaderNavlink"
         aria-label="Create new…"
         data-ga-click="Header, create new, icon:add">
        <svg class="octicon octicon-plus float-left mr-1 mt-1" viewBox="0 0 12 16" version="1.1" width="12" height="16" aria-hidden="true"><path fill-rule="evenodd" d="M12 9H7v5H5V9H0V7h5V2h2v5h5v2z"/></svg>
        <span class="dropdown-caret mt-1"></span>
      </summary>
      <details-menu class="dropdown-menu dropdown-menu-sw">
        
<a role="menuitem" class="dropdown-item" href="/new" data-ga-click="Header, create new repository">
  New repository
</a>

  <a role="menuitem" class="dropdown-item" href="/new/import" data-ga-click="Header, import a repository">
    Import repository
  </a>

<a role="menuitem" class="dropdown-item" href="https://gist.github.com/" data-ga-click="Header, create new gist">
  New gist
</a>

  <a role="menuitem" class="dropdown-item" href="/organizations/new" data-ga-click="Header, create new organization">
    New organization
  </a>


  <div class="dropdown-divider"></div>
  <div class="dropdown-header">
    <span title="villekf/OMEGA">This repository</span>
  </div>
    <a role="menuitem" class="dropdown-item" href="/villekf/OMEGA/issues/new" data-ga-click="Header, create new issue">
      New issue
    </a>


      </details-menu>
    </details>
  </li>

  <li class="dropdown">

    <details class="details-overlay details-reset d-flex pl-2 flex-items-center">
      <summary class="HeaderNavlink name mt-1"
        aria-label="View profile and more"
        data-ga-click="Header, show menu, icon:avatar">
        <img alt="@villekf" class="avatar float-left mr-1" src="https://avatars0.githubusercontent.com/u/22394626?s=40&amp;v=4" height="20" width="20">
        <span class="dropdown-caret"></span>
      </summary>
      <details-menu class="dropdown-menu dropdown-menu-sw">
        <ul>
          <li class="header-nav-current-user css-truncate"><a role="menuitem" class="no-underline user-profile-link px-3 pt-2 pb-2 mb-n2 mt-n1 d-block" href="/villekf" data-ga-click="Header, go to profile, text:Signed in as">Signed in as <strong class="css-truncate-target">villekf</strong></a></li>
          <li class="dropdown-divider"></li>
          <li><a role="menuitem" class="dropdown-item" href="/villekf" data-ga-click="Header, go to profile, text:your profile">Your profile</a></li>
          <li><a role="menuitem" class="dropdown-item" href="/villekf?tab=repositories" data-ga-click="Header, go to repositories, text:your repositories">Your repositories</a></li>


          <li><a role="menuitem" class="dropdown-item" href="/villekf?tab=stars" data-ga-click="Header, go to starred repos, text:your stars">Your stars</a></li>
            <li><a role="menuitem" class="dropdown-item" href="https://gist.github.com/" data-ga-click="Header, your gists, text:your gists">Your gists</a></li>
          <li class="dropdown-divider"></li>
          <li><a role="menuitem" class="dropdown-item" href="https://help.github.com" data-ga-click="Header, go to help, text:help">Help</a></li>
          <li><a role="menuitem" class="dropdown-item" href="/settings/profile" data-ga-click="Header, go to settings, icon:settings">Settings</a></li>
          <li>
            <!-- '"` --><!-- </textarea></xmp> --></option></form><form class="logout-form" action="/logout" accept-charset="UTF-8" method="post"><input name="utf8" type="hidden" value="&#x2713;" /><input type="hidden" name="authenticity_token" value="Lz7QzYuO4m6fLZl/Mf09z51qHgu89t6r7JjhDThodtwHypBiX6TA7XiEve2iiABM8sdcS/zhMrNCG68sys0nNQ==" />
              <button type="submit" class="dropdown-item dropdown-signout" data-ga-click="Header, sign out, icon:logout" role="menuitem">
                Sign out
              </button>
</form>          </li>
        </ul>
      </details-menu>
    </details>
  </li>
</ul>



        <!-- '"` --><!-- </textarea></xmp> --></option></form><form class="sr-only right-0" action="/logout" accept-charset="UTF-8" method="post"><input name="utf8" type="hidden" value="&#x2713;" /><input type="hidden" name="authenticity_token" value="WUJiojclegjrhJLkmrYBnlVWuhOIeketQ/JS5RAnah1xtiIN4w9YiwwttnYJwzwdOvv4U8htq7XtcRzE4oI79A==" />
          <button type="submit" class="dropdown-item dropdown-signout" data-ga-click="Header, sign out, icon:logout">
            Sign out
          </button>
</form>      </div>
    </div>
  </div>
</header>

      

  </div>

  <div id="start-of-content" class="show-on-focus"></div>

    <div id="js-flash-container">


</div>



  <div role="main" class="application-main ">
        <div itemscope itemtype="http://schema.org/SoftwareSourceCode" class="">
    <div id="js-repo-pjax-container" data-pjax-container >
      







  <div class="pagehead repohead instapaper_ignore readability-menu experiment-repo-nav  ">
    <div class="repohead-details-container clearfix container">

      <ul class="pagehead-actions">
  <li>
        <!-- '"` --><!-- </textarea></xmp> --></option></form><form data-remote="true" class="js-social-form js-social-container" action="/notifications/subscribe" accept-charset="UTF-8" method="post"><input name="utf8" type="hidden" value="&#x2713;" /><input type="hidden" name="authenticity_token" value="JaBq5or9jBKZkdCHol6gtgMHv0c7ZcMqj9hVR9F2Tj6Ctpua4mQark9dbkN3FvX2zC43W1DskLmsDP5+q0RMwQ==" />      <input type="hidden" name="repository_id" id="repository_id" value="154792509" class="form-control" />

      <details class="details-reset details-overlay select-menu float-left">
        <summary class="btn btn-sm btn-with-count select-menu-button" data-ga-click="Repository, click Watch settings, action:blob#show">
          <span data-menu-button>
              <svg class="octicon octicon-eye v-align-text-bottom" viewBox="0 0 16 16" version="1.1" width="16" height="16" aria-hidden="true"><path fill-rule="evenodd" d="M8.06 2C3 2 0 8 0 8s3 6 8.06 6C13 14 16 8 16 8s-3-6-7.94-6zM8 12c-2.2 0-4-1.78-4-4 0-2.2 1.8-4 4-4 2.22 0 4 1.8 4 4 0 2.22-1.78 4-4 4zm2-4c0 1.11-.89 2-2 2-1.11 0-2-.89-2-2 0-1.11.89-2 2-2 1.11 0 2 .89 2 2z"/></svg>
              Watch
          </span>
        </summary>
        <details-menu class="select-menu-modal position-absolute mt-5" style="z-index: 99;">
          <div class="select-menu-header">
            <span class="select-menu-title">Notifications</span>
          </div>
          <div class="select-menu-list">
            <button type="submit" name="do" value="included" class="select-menu-item width-full" aria-checked="true" role="menuitemradio">
              <svg class="octicon octicon-check select-menu-item-icon" viewBox="0 0 12 16" version="1.1" width="12" height="16" aria-hidden="true"><path fill-rule="evenodd" d="M12 5l-8 8-4-4 1.5-1.5L4 10l6.5-6.5L12 5z"/></svg>
              <div class="select-menu-item-text">
                <span class="select-menu-item-heading">Not watching</span>
                <span class="description">Be notified when participating or @mentioned.</span>
                <span class="hidden-select-button-text" data-menu-button-contents>
                  <svg class="octicon octicon-eye v-align-text-bottom" viewBox="0 0 16 16" version="1.1" width="16" height="16" aria-hidden="true"><path fill-rule="evenodd" d="M8.06 2C3 2 0 8 0 8s3 6 8.06 6C13 14 16 8 16 8s-3-6-7.94-6zM8 12c-2.2 0-4-1.78-4-4 0-2.2 1.8-4 4-4 2.22 0 4 1.8 4 4 0 2.22-1.78 4-4 4zm2-4c0 1.11-.89 2-2 2-1.11 0-2-.89-2-2 0-1.11.89-2 2-2 1.11 0 2 .89 2 2z"/></svg>
                  Watch
                </span>
              </div>
            </button>

            <button type="submit" name="do" value="subscribed" class="select-menu-item width-full" aria-checked="false" role="menuitemradio">
              <svg class="octicon octicon-check select-menu-item-icon" viewBox="0 0 12 16" version="1.1" width="12" height="16" aria-hidden="true"><path fill-rule="evenodd" d="M12 5l-8 8-4-4 1.5-1.5L4 10l6.5-6.5L12 5z"/></svg>
              <div class="select-menu-item-text">
                <span class="select-menu-item-heading">Watching</span>
                <span class="description">Be notified of all conversations.</span>
                <span class="hidden-select-button-text" data-menu-button-contents>
                  <svg class="octicon octicon-eye v-align-text-bottom" viewBox="0 0 16 16" version="1.1" width="16" height="16" aria-hidden="true"><path fill-rule="evenodd" d="M8.06 2C3 2 0 8 0 8s3 6 8.06 6C13 14 16 8 16 8s-3-6-7.94-6zM8 12c-2.2 0-4-1.78-4-4 0-2.2 1.8-4 4-4 2.22 0 4 1.8 4 4 0 2.22-1.78 4-4 4zm2-4c0 1.11-.89 2-2 2-1.11 0-2-.89-2-2 0-1.11.89-2 2-2 1.11 0 2 .89 2 2z"/></svg>
                  Unwatch
                </span>
              </div>
            </button>

            <button type="submit" name="do" value="ignore" class="select-menu-item width-full" aria-checked="false" role="menuitemradio">
              <svg class="octicon octicon-check select-menu-item-icon" viewBox="0 0 12 16" version="1.1" width="12" height="16" aria-hidden="true"><path fill-rule="evenodd" d="M12 5l-8 8-4-4 1.5-1.5L4 10l6.5-6.5L12 5z"/></svg>
              <div class="select-menu-item-text">
                <span class="select-menu-item-heading">Ignoring</span>
                <span class="description">Never be notified.</span>
                <span class="hidden-select-button-text" data-menu-button-contents>
                  <svg class="octicon octicon-mute v-align-text-bottom" viewBox="0 0 16 16" version="1.1" width="16" height="16" aria-hidden="true"><path fill-rule="evenodd" d="M8 2.81v10.38c0 .67-.81 1-1.28.53L3 10H1c-.55 0-1-.45-1-1V7c0-.55.45-1 1-1h2l3.72-3.72C7.19 1.81 8 2.14 8 2.81zm7.53 3.22l-1.06-1.06-1.97 1.97-1.97-1.97-1.06 1.06L11.44 8 9.47 9.97l1.06 1.06 1.97-1.97 1.97 1.97 1.06-1.06L13.56 8l1.97-1.97z"/></svg>
                  Stop ignoring
                </span>
              </div>
            </button>
          </div>
        </details-menu>
      </details>
      <a class="social-count js-social-count"
        href="/villekf/OMEGA/watchers"
        aria-label="0 users are watching this repository">
        0
      </a>
</form>
  </li>

  <li>
    
  <div class="js-toggler-container js-social-container starring-container ">
    <!-- '"` --><!-- </textarea></xmp> --></option></form><form class="starred js-social-form" action="/villekf/OMEGA/unstar" accept-charset="UTF-8" method="post"><input name="utf8" type="hidden" value="&#x2713;" /><input type="hidden" name="authenticity_token" value="ZCrWLggvOi05CymBnv+ihcJnJuRhZtS7BVAPe2eAhoZ3PEX85YuvL5f1CKzWah9NQRLYLCmv4SP37+H0iu4E9g==" />
      <input type="hidden" name="context" value="repository"></input>
      <button
        type="submit"
        class="btn btn-sm btn-with-count js-toggler-target"
        aria-label="Unstar this repository" title="Unstar villekf/OMEGA"
        data-ga-click="Repository, click unstar button, action:blob#show; text:Unstar">
        <svg class="octicon octicon-star v-align-text-bottom" viewBox="0 0 14 16" version="1.1" width="14" height="16" aria-hidden="true"><path fill-rule="evenodd" d="M14 6l-4.9-.64L7 1 4.9 5.36 0 6l3.6 3.26L2.67 14 7 11.67 11.33 14l-.93-4.74L14 6z"/></svg>
        Unstar
      </button>
        <a class="social-count js-social-count" href="/villekf/OMEGA/stargazers"
           aria-label="0 users starred this repository">
          0
        </a>
</form>
    <!-- '"` --><!-- </textarea></xmp> --></option></form><form class="unstarred js-social-form" action="/villekf/OMEGA/star" accept-charset="UTF-8" method="post"><input name="utf8" type="hidden" value="&#x2713;" /><input type="hidden" name="authenticity_token" value="7I4GtU7ttKqoAwZjId2dk0AB3L7VqwftellMf8LGvFWQd38YHiglwW63K/Bd56His7j7wLVp0RrFqcIdDx8w1Q==" />
      <input type="hidden" name="context" value="repository"></input>
      <button
        type="submit"
        class="btn btn-sm btn-with-count js-toggler-target"
        aria-label="Star this repository" title="Star villekf/OMEGA"
        data-ga-click="Repository, click star button, action:blob#show; text:Star">
        <svg class="octicon octicon-star v-align-text-bottom" viewBox="0 0 14 16" version="1.1" width="14" height="16" aria-hidden="true"><path fill-rule="evenodd" d="M14 6l-4.9-.64L7 1 4.9 5.36 0 6l3.6 3.26L2.67 14 7 11.67 11.33 14l-.93-4.74L14 6z"/></svg>
        Star
      </button>
        <a class="social-count js-social-count" href="/villekf/OMEGA/stargazers"
           aria-label="0 users starred this repository">
          0
        </a>
</form>  </div>

  </li>

  <li>
        <span class="btn btn-sm btn-with-count disabled tooltipped tooltipped-sw" aria-label="Cannot fork because you own this repository and are not a member of any organizations.">
          <svg class="octicon octicon-repo-forked v-align-text-bottom" viewBox="0 0 10 16" version="1.1" width="10" height="16" aria-hidden="true"><path fill-rule="evenodd" d="M8 1a1.993 1.993 0 0 0-1 3.72V6L5 8 3 6V4.72A1.993 1.993 0 0 0 2 1a1.993 1.993 0 0 0-1 3.72V6.5l3 3v1.78A1.993 1.993 0 0 0 5 15a1.993 1.993 0 0 0 1-3.72V9.5l3-3V4.72A1.993 1.993 0 0 0 8 1zM2 4.2C1.34 4.2.8 3.65.8 3c0-.65.55-1.2 1.2-1.2.65 0 1.2.55 1.2 1.2 0 .65-.55 1.2-1.2 1.2zm3 10c-.66 0-1.2-.55-1.2-1.2 0-.65.55-1.2 1.2-1.2.65 0 1.2.55 1.2 1.2 0 .65-.55 1.2-1.2 1.2zm3-10c-.66 0-1.2-.55-1.2-1.2 0-.65.55-1.2 1.2-1.2.65 0 1.2.55 1.2 1.2 0 .65-.55 1.2-1.2 1.2z"/></svg>
          Fork
</span>
    <a href="/villekf/OMEGA/network/members" class="social-count"
       aria-label="0 users forked this repository">
      0
    </a>
  </li>
</ul>

      <h1 class="public ">
  <svg class="octicon octicon-repo" viewBox="0 0 12 16" version="1.1" width="12" height="16" aria-hidden="true"><path fill-rule="evenodd" d="M4 9H3V8h1v1zm0-3H3v1h1V6zm0-2H3v1h1V4zm0-2H3v1h1V2zm8-1v12c0 .55-.45 1-1 1H6v2l-1.5-1.5L3 16v-2H1c-.55 0-1-.45-1-1V1c0-.55.45-1 1-1h10c.55 0 1 .45 1 1zm-1 10H1v2h2v-1h3v1h5v-2zm0-10H2v9h9V1z"/></svg>
  <span class="author" itemprop="author"><a class="url fn" rel="author" href="/villekf">villekf</a></span><!--
--><span class="path-divider">/</span><!--
--><strong itemprop="name"><a data-pjax="#js-repo-pjax-container" href="/villekf/OMEGA">OMEGA</a></strong>

</h1>

    </div>
    
<nav class="reponav js-repo-nav js-sidenav-container-pjax container"
     itemscope
     itemtype="http://schema.org/BreadcrumbList"
     role="navigation"
     data-pjax="#js-repo-pjax-container">

  <span itemscope itemtype="http://schema.org/ListItem" itemprop="itemListElement">
    <a class="js-selected-navigation-item selected reponav-item" itemprop="url" data-hotkey="g c" data-selected-links="repo_source repo_downloads repo_commits repo_releases repo_tags repo_branches repo_packages /villekf/OMEGA/tree/0.9" href="/villekf/OMEGA/tree/0.9">
      <svg class="octicon octicon-code" viewBox="0 0 14 16" version="1.1" width="14" height="16" aria-hidden="true"><path fill-rule="evenodd" d="M9.5 3L8 4.5 11.5 8 8 11.5 9.5 13 14 8 9.5 3zm-5 0L0 8l4.5 5L6 11.5 2.5 8 6 4.5 4.5 3z"/></svg>
      <span itemprop="name">Code</span>
      <meta itemprop="position" content="1">
</a>  </span>

    <span itemscope itemtype="http://schema.org/ListItem" itemprop="itemListElement">
      <a itemprop="url" data-hotkey="g i" class="js-selected-navigation-item reponav-item" data-selected-links="repo_issues repo_labels repo_milestones /villekf/OMEGA/issues" href="/villekf/OMEGA/issues">
        <svg class="octicon octicon-issue-opened" viewBox="0 0 14 16" version="1.1" width="14" height="16" aria-hidden="true"><path fill-rule="evenodd" d="M7 2.3c3.14 0 5.7 2.56 5.7 5.7s-2.56 5.7-5.7 5.7A5.71 5.71 0 0 1 1.3 8c0-3.14 2.56-5.7 5.7-5.7zM7 1C3.14 1 0 4.14 0 8s3.14 7 7 7 7-3.14 7-7-3.14-7-7-7zm1 3H6v5h2V4zm0 6H6v2h2v-2z"/></svg>
        <span itemprop="name">Issues</span>
        <span class="Counter">0</span>
        <meta itemprop="position" content="2">
</a>    </span>

  <span itemscope itemtype="http://schema.org/ListItem" itemprop="itemListElement">
    <a data-hotkey="g p" itemprop="url" class="js-selected-navigation-item reponav-item" data-selected-links="repo_pulls checks /villekf/OMEGA/pulls" href="/villekf/OMEGA/pulls">
      <svg class="octicon octicon-git-pull-request" viewBox="0 0 12 16" version="1.1" width="12" height="16" aria-hidden="true"><path fill-rule="evenodd" d="M11 11.28V5c-.03-.78-.34-1.47-.94-2.06C9.46 2.35 8.78 2.03 8 2H7V0L4 3l3 3V4h1c.27.02.48.11.69.31.21.2.3.42.31.69v6.28A1.993 1.993 0 0 0 10 15a1.993 1.993 0 0 0 1-3.72zm-1 2.92c-.66 0-1.2-.55-1.2-1.2 0-.65.55-1.2 1.2-1.2.65 0 1.2.55 1.2 1.2 0 .65-.55 1.2-1.2 1.2zM4 3c0-1.11-.89-2-2-2a1.993 1.993 0 0 0-1 3.72v6.56A1.993 1.993 0 0 0 2 15a1.993 1.993 0 0 0 1-3.72V4.72c.59-.34 1-.98 1-1.72zm-.8 10c0 .66-.55 1.2-1.2 1.2-.65 0-1.2-.55-1.2-1.2 0-.65.55-1.2 1.2-1.2.65 0 1.2.55 1.2 1.2zM2 4.2C1.34 4.2.8 3.65.8 3c0-.65.55-1.2 1.2-1.2.65 0 1.2.55 1.2 1.2 0 .65-.55 1.2-1.2 1.2z"/></svg>
      <span itemprop="name">Pull requests</span>
      <span class="Counter">0</span>
      <meta itemprop="position" content="3">
</a>  </span>


    <a data-hotkey="g b" class="js-selected-navigation-item reponav-item" data-selected-links="repo_projects new_repo_project repo_project /villekf/OMEGA/projects" href="/villekf/OMEGA/projects">
      <svg class="octicon octicon-project" viewBox="0 0 15 16" version="1.1" width="15" height="16" aria-hidden="true"><path fill-rule="evenodd" d="M10 12h3V2h-3v10zm-4-2h3V2H6v8zm-4 4h3V2H2v12zm-1 1h13V1H1v14zM14 0H1a1 1 0 0 0-1 1v14a1 1 0 0 0 1 1h13a1 1 0 0 0 1-1V1a1 1 0 0 0-1-1z"/></svg>
      Projects
      <span class="Counter" >0</span>
</a>

    <a class="js-selected-navigation-item reponav-item" data-hotkey="g w" data-selected-links="repo_wiki /villekf/OMEGA/wiki" href="/villekf/OMEGA/wiki">
      <svg class="octicon octicon-book" viewBox="0 0 16 16" version="1.1" width="16" height="16" aria-hidden="true"><path fill-rule="evenodd" d="M3 5h4v1H3V5zm0 3h4V7H3v1zm0 2h4V9H3v1zm11-5h-4v1h4V5zm0 2h-4v1h4V7zm0 2h-4v1h4V9zm2-6v9c0 .55-.45 1-1 1H9.5l-1 1-1-1H2c-.55 0-1-.45-1-1V3c0-.55.45-1 1-1h5.5l1 1 1-1H15c.55 0 1 .45 1 1zm-8 .5L7.5 3H2v9h6V3.5zm7-.5H9.5l-.5.5V12h6V3z"/></svg>
      Wiki
</a>
  <a class="js-selected-navigation-item reponav-item" data-selected-links="repo_graphs repo_contributors dependency_graph pulse alerts /villekf/OMEGA/pulse" href="/villekf/OMEGA/pulse">
    <svg class="octicon octicon-graph" viewBox="0 0 16 16" version="1.1" width="16" height="16" aria-hidden="true"><path fill-rule="evenodd" d="M16 14v1H0V0h1v14h15zM5 13H3V8h2v5zm4 0H7V3h2v10zm4 0h-2V6h2v7z"/></svg>
    Insights
</a>
    <a class="js-selected-navigation-item reponav-item" data-selected-links="repo_settings repo_branch_settings hooks integration_installations repo_keys_settings issue_template_editor /villekf/OMEGA/settings" href="/villekf/OMEGA/settings">
      <svg class="octicon octicon-gear" viewBox="0 0 14 16" version="1.1" width="14" height="16" aria-hidden="true"><path fill-rule="evenodd" d="M14 8.77v-1.6l-1.94-.64-.45-1.09.88-1.84-1.13-1.13-1.81.91-1.09-.45-.69-1.92h-1.6l-.63 1.94-1.11.45-1.84-.88-1.13 1.13.91 1.81-.45 1.09L0 7.23v1.59l1.94.64.45 1.09-.88 1.84 1.13 1.13 1.81-.91 1.09.45.69 1.92h1.59l.63-1.94 1.11-.45 1.84.88 1.13-1.13-.92-1.81.47-1.09L14 8.75v.02zM7 11c-1.66 0-3-1.34-3-3s1.34-3 3-3 3 1.34 3 3-1.34 3-3 3z"/></svg>
      Settings
</a>
</nav>


  </div>

<div class="container new-discussion-timeline experiment-repo-nav  ">
  <div class="repository-content ">

    

  
    <a class="d-none js-permalink-shortcut" data-hotkey="y" href="/villekf/OMEGA/blob/4cdc8a5994a74061b207d1bf93c2cd8c9ee643be/README.md">Permalink</a>

    <!-- blob contrib key: blob_contributors:v21:c7dfca1cf9ced4964fc8aec73ce5bc5e -->

    

    <div class="file-navigation">
      
<div class="select-menu branch-select-menu js-menu-container js-select-menu float-left">
  <button class=" btn btn-sm select-menu-button js-menu-target css-truncate" data-hotkey="w"
    
    type="button" aria-label="Switch branches or tags" aria-expanded="false" aria-haspopup="true">
      <i>Tag:</i>
      <span class="js-select-button css-truncate-target">0.9</span>
  </button>

  <div class="select-menu-modal-holder js-menu-content js-navigation-container" data-pjax>

    <div class="select-menu-modal">
      <div class="select-menu-header">
        <svg class="octicon octicon-x js-menu-close" role="img" aria-label="Close" viewBox="0 0 12 16" version="1.1" width="12" height="16"><path fill-rule="evenodd" d="M7.48 8l3.75 3.75-1.48 1.48L6 9.48l-3.75 3.75-1.48-1.48L4.52 8 .77 4.25l1.48-1.48L6 6.52l3.75-3.75 1.48 1.48L7.48 8z"/></svg>
        <span class="select-menu-title">Switch branches/tags</span>
      </div>

      <div class="select-menu-filters">
        <div class="select-menu-text-filter">
          <input type="text" aria-label="Find or create a branch…" id="context-commitish-filter-field" class="form-control js-filterable-field js-navigation-enable" placeholder="Find or create a branch…">
        </div>
        <div class="select-menu-tabs">
          <ul>
            <li class="select-menu-tab">
              <a href="#" data-tab-filter="branches" data-filter-placeholder="Find or create a branch…" class="js-select-menu-tab" role="tab">Branches</a>
            </li>
            <li class="select-menu-tab">
              <a href="#" data-tab-filter="tags" data-filter-placeholder="Find a tag…" class="js-select-menu-tab" role="tab">Tags</a>
            </li>
          </ul>
        </div>
      </div>

      <div class="select-menu-list select-menu-tab-bucket js-select-menu-tab-bucket" data-tab-filter="branches" role="menu">

        <div data-filterable-for="context-commitish-filter-field" data-filterable-type="substring">


            <a class="select-menu-item js-navigation-item js-navigation-open "
               href="/villekf/OMEGA/blob/master/README.md"
               data-name="master"
               data-skip-pjax="true"
               rel="nofollow">
              <svg class="octicon octicon-check select-menu-item-icon" viewBox="0 0 12 16" version="1.1" width="12" height="16" aria-hidden="true"><path fill-rule="evenodd" d="M12 5l-8 8-4-4 1.5-1.5L4 10l6.5-6.5L12 5z"/></svg>
              <span class="select-menu-item-text css-truncate-target js-select-menu-filter-text">
                master
              </span>
            </a>
        </div>

          <!-- '"` --><!-- </textarea></xmp> --></option></form><form class="select-menu-new-item-form js-new-item-form" action="/villekf/OMEGA/branches" accept-charset="UTF-8" method="post"><input name="utf8" type="hidden" value="&#x2713;" /><input type="hidden" name="authenticity_token" value="rVn8kshlLRJZ4z0wmftWk91sc4u3xTUE2l0SPKHNiCGKscrBI/Z1Z3JUmIM3CFdSaCCM3jWyHl+0Ou4m8lr0kA==" />
            <input type="hidden" name="name" id="name" class="js-new-item-value">
            <input type="hidden" name="branch" id="branch" value="0.9">
            <input type="hidden" name="path_binary" id="path_binary" value="UkVBRE1FLm1k">

            <button type="submit" class="width-full select-menu-item js-navigation-open js-navigation-item">
              <svg class="octicon octicon-git-branch select-menu-item-icon" viewBox="0 0 10 16" version="1.1" width="10" height="16" aria-hidden="true"><path fill-rule="evenodd" d="M10 5c0-1.11-.89-2-2-2a1.993 1.993 0 0 0-1 3.72v.3c-.02.52-.23.98-.63 1.38-.4.4-.86.61-1.38.63-.83.02-1.48.16-2 .45V4.72a1.993 1.993 0 0 0-1-3.72C.88 1 0 1.89 0 3a2 2 0 0 0 1 1.72v6.56c-.59.35-1 .99-1 1.72 0 1.11.89 2 2 2 1.11 0 2-.89 2-2 0-.53-.2-1-.53-1.36.09-.06.48-.41.59-.47.25-.11.56-.17.94-.17 1.05-.05 1.95-.45 2.75-1.25S8.95 7.77 9 6.73h-.02C9.59 6.37 10 5.73 10 5zM2 1.8c.66 0 1.2.55 1.2 1.2 0 .65-.55 1.2-1.2 1.2C1.35 4.2.8 3.65.8 3c0-.65.55-1.2 1.2-1.2zm0 12.41c-.66 0-1.2-.55-1.2-1.2 0-.65.55-1.2 1.2-1.2.65 0 1.2.55 1.2 1.2 0 .65-.55 1.2-1.2 1.2zm6-8c-.66 0-1.2-.55-1.2-1.2 0-.65.55-1.2 1.2-1.2.65 0 1.2.55 1.2 1.2 0 .65-.55 1.2-1.2 1.2z"/></svg>
              <div class="select-menu-item-text">
                <span class="select-menu-item-heading">Create branch: <span class="js-new-item-name"></span></span>
                <span class="description">from ‘0.9’</span>
              </div>
            </button>
</form>
      </div>

      <div class="select-menu-list select-menu-tab-bucket js-select-menu-tab-bucket" data-tab-filter="tags">
        <div data-filterable-for="context-commitish-filter-field" data-filterable-type="substring">


            <a class="select-menu-item js-navigation-item js-navigation-open selected"
              href="/villekf/OMEGA/tree/0.9/README.md"
              data-name="0.9"
              data-skip-pjax="true"
              rel="nofollow">
              <svg class="octicon octicon-check select-menu-item-icon" viewBox="0 0 12 16" version="1.1" width="12" height="16" aria-hidden="true"><path fill-rule="evenodd" d="M12 5l-8 8-4-4 1.5-1.5L4 10l6.5-6.5L12 5z"/></svg>
              <span class="select-menu-item-text css-truncate-target" title="0.9">
                0.9
              </span>
            </a>
        </div>

        <div class="select-menu-no-results">Nothing to show</div>
      </div>

    </div>
  </div>
</div>

      <div class="BtnGroup float-right">
        <a href="/villekf/OMEGA/find/0.9"
              class="js-pjax-capture-input btn btn-sm BtnGroup-item"
              data-pjax
              data-hotkey="t">
          Find file
        </a>
        <clipboard-copy for="blob-path" class="btn btn-sm BtnGroup-item">
          Copy path
        </clipboard-copy>
      </div>
      <div id="blob-path" class="breadcrumb">
        <span class="repo-root js-repo-root"><span class="js-path-segment"><a data-pjax="true" href="/villekf/OMEGA/tree/0.9"><span>OMEGA</span></a></span></span><span class="separator">/</span><strong class="final-path">README.md</strong>
      </div>
    </div>


    <include-fragment src="/villekf/OMEGA/contributors/0.9/README.md" class="commit-tease commit-loader">
      <div>
        Fetching contributors&hellip;
      </div>

      <div class="commit-tease-contributors">
          <img alt="" class="loader-loading float-left" src="https://assets-cdn.github.com/images/spinners/octocat-spinner-32-EAF2F5.gif" width="16" height="16" />
        <span class="loader-error">Cannot retrieve contributors at this time</span>
      </div>
</include-fragment>


    <div class="file ">
      <div class="file-header">
  <div class="file-actions">

    <div class="BtnGroup">
      <a id="raw-url" class="btn btn-sm BtnGroup-item" href="/villekf/OMEGA/raw/0.9/README.md">Raw</a>
        <a class="btn btn-sm js-update-url-with-hash BtnGroup-item" data-hotkey="b" href="/villekf/OMEGA/blame/0.9/README.md">Blame</a>
      <a rel="nofollow" class="btn btn-sm BtnGroup-item" href="/villekf/OMEGA/commits/0.9/README.md">History</a>
    </div>

        <button class="btn-octicon disabled tooltipped tooltipped-nw"
           type="button"
           disabled
           aria-label="You must be on a branch to open this file in GitHub Desktop">
            <svg class="octicon octicon-device-desktop" viewBox="0 0 16 16" version="1.1" width="16" height="16" aria-hidden="true"><path fill-rule="evenodd" d="M15 2H1c-.55 0-1 .45-1 1v9c0 .55.45 1 1 1h5.34c-.25.61-.86 1.39-2.34 2h8c-1.48-.61-2.09-1.39-2.34-2H15c.55 0 1-.45 1-1V3c0-.55-.45-1-1-1zm0 9H1V3h14v8z"/></svg>
        </button>

        <button type="button" class="btn-octicon disabled tooltipped tooltipped-nw"
          aria-label="You must be on a branch to make or propose changes to this file">
          <svg class="octicon octicon-pencil" viewBox="0 0 14 16" version="1.1" width="14" height="16" aria-hidden="true"><path fill-rule="evenodd" d="M0 12v3h3l8-8-3-3-8 8zm3 2H1v-2h1v1h1v1zm10.3-9.3L12 6 9 3l1.3-1.3a.996.996 0 0 1 1.41 0l1.59 1.59c.39.39.39 1.02 0 1.41z"/></svg>
        </button>
        <button type="button" class="btn-octicon btn-octicon-danger disabled tooltipped tooltipped-nw"
          aria-label="You must be on a branch to make or propose changes to this file">
          <svg class="octicon octicon-trashcan" viewBox="0 0 12 16" version="1.1" width="12" height="16" aria-hidden="true"><path fill-rule="evenodd" d="M11 2H9c0-.55-.45-1-1-1H5c-.55 0-1 .45-1 1H2c-.55 0-1 .45-1 1v1c0 .55.45 1 1 1v9c0 .55.45 1 1 1h7c.55 0 1-.45 1-1V5c.55 0 1-.45 1-1V3c0-.55-.45-1-1-1zm-1 12H3V5h1v8h1V5h1v8h1V5h1v8h1V5h1v9zm1-10H2V3h9v1z"/></svg>
        </button>
  </div>

  <div class="file-info">
      218 lines (123 sloc)
      <span class="file-info-divider"></span>
    14.6 KB
  </div>
</div>

      
  <div id="readme" class="readme blob instapaper_body">
    <article class="markdown-body entry-content" itemprop="text"><h1><a id="user-content-omega" class="anchor" aria-hidden="true" href="#omega"><svg class="octicon octicon-link" viewBox="0 0 16 16" version="1.1" width="16" height="16" aria-hidden="true"><path fill-rule="evenodd" d="M4 9h1v1H4c-1.5 0-3-1.69-3-3.5S2.55 3 4 3h4c1.45 0 3 1.69 3 3.5 0 1.41-.91 2.72-2 3.25V8.59c.58-.45 1-1.27 1-2.09C10 5.22 8.98 4 8 4H4c-.98 0-2 1.22-2 2.5S3 9 4 9zm9-3h-1v1h1c1 0 2 1.22 2 2.5S13.98 12 13 12H9c-.98 0-2-1.22-2-2.5 0-.83.42-1.64 1-2.09V6.25c-1.09.53-2 1.84-2 3.25C6 11.31 7.55 13 9 13h4c1.45 0 3-1.69 3-3.5S14.5 6 13 6z"></path></svg></a>OMEGA</h1>
<p>Open-source MATLAB Emission Tomography Software</p>
<h2><a id="user-content-introduction" class="anchor" aria-hidden="true" href="#introduction"><svg class="octicon octicon-link" viewBox="0 0 16 16" version="1.1" width="16" height="16" aria-hidden="true"><path fill-rule="evenodd" d="M4 9h1v1H4c-1.5 0-3-1.69-3-3.5S2.55 3 4 3h4c1.45 0 3 1.69 3 3.5 0 1.41-.91 2.72-2 3.25V8.59c.58-.45 1-1.27 1-2.09C10 5.22 8.98 4 8 4H4c-.98 0-2 1.22-2 2.5S3 9 4 9zm9-3h-1v1h1c1 0 2 1.22 2 2.5S13.98 12 13 12H9c-.98 0-2-1.22-2-2.5 0-.83.42-1.64 1-2.09V6.25c-1.09.53-2 1.84-2 3.25C6 11.31 7.55 13 9 13h4c1.45 0 3-1.69 3-3.5S14.5 6 13 6z"></path></svg></a>Introduction</h2>
<p>OMEGA is a software for MATLAB to reconstruct data obtained with a positron emission tomography device. This software also allows to easily reconstruct ASCII, LMF or Root  data obtained from GATE simulations. See Features section below for more information on available features and Known Issues and Limitations for software limitations.</p>
<p>The algorithms implemented so far are:</p>
<ul>
<li>Improved Siddon's algorithm for the system matrix creation (code for regular Siddon available, but not used) [1,2]</li>
<li>Maximum Likelihood Expectation Maximization (MLEM) [3,4]</li>
<li>Ordered Subsets Expectation Maximization (OSEM) [5]</li>
<li>Complete-data Ordered Subsets Expectation Maximization (COSEM) [6]</li>
<li>Enhanced COSEM (ECOSEM) [7]</li>
<li>Accelerated COSEM (ACOSEM) [8]</li>
<li>Row-Action Maximum Likelihood Algorithm (RAMLA) [9]</li>
<li>Modified RAMLA (MRAMLA), aka modified BSREM [10]</li>
<li>Block Sequential Regularized Expectation Maximization (BSREM) [11]</li>
<li>One-step-late algorithm (OSL) [12]</li>
<li>Quadratic prior (Gibbs prior with quadratic potential function)</li>
<li>Median Root Prior (MRP) [13]</li>
<li>L-filter (MRP-L) prior [14]</li>
<li>Finite Impulse Response Median Hybrid (MRP-FMH) prior [14,15]</li>
<li>Weighted mean prior [16,17]</li>
</ul>
<h2><a id="user-content-getting-started" class="anchor" aria-hidden="true" href="#getting-started"><svg class="octicon octicon-link" viewBox="0 0 16 16" version="1.1" width="16" height="16" aria-hidden="true"><path fill-rule="evenodd" d="M4 9h1v1H4c-1.5 0-3-1.69-3-3.5S2.55 3 4 3h4c1.45 0 3 1.69 3 3.5 0 1.41-.91 2.72-2 3.25V8.59c.58-.45 1-1.27 1-2.09C10 5.22 8.98 4 8 4H4c-.98 0-2 1.22-2 2.5S3 9 4 9zm9-3h-1v1h1c1 0 2 1.22 2 2.5S13.98 12 13 12H9c-.98 0-2-1.22-2-2.5 0-.83.42-1.64 1-2.09V6.25c-1.09.53-2 1.84-2 3.25C6 11.31 7.55 13 9 13h4c1.45 0 3-1.69 3-3.5S14.5 6 13 6z"></path></svg></a>Getting Started</h2>
<p>GATE users should use the gate_main.m file to reconstruct GATE data. For non-GATE users, the file you should start with is main_nongate.m.</p>
<p>A GATE example with GATE macros is available in exampleGATE-folder. Simply run the GATE macros as a GATE simulation and then run the gate_main_example-file to reconstruct the data. By default ASCII data is used.</p>
<p>Example MAT-files for non-GATE situation can be found from example-folder. These files are based on the above GATE-example.</p>
<p>For more information see the <a href="https://github.com/villekf/OMEGA/wiki">wiki</a> or <a href="/villekf/OMEGA/blob/0.9/docs/how_to_use.txt">how_to_use.txt</a>.</p>
<h2><a id="user-content-features" class="anchor" aria-hidden="true" href="#features"><svg class="octicon octicon-link" viewBox="0 0 16 16" version="1.1" width="16" height="16" aria-hidden="true"><path fill-rule="evenodd" d="M4 9h1v1H4c-1.5 0-3-1.69-3-3.5S2.55 3 4 3h4c1.45 0 3 1.69 3 3.5 0 1.41-.91 2.72-2 3.25V8.59c.58-.45 1-1.27 1-2.09C10 5.22 8.98 4 8 4H4c-.98 0-2 1.22-2 2.5S3 9 4 9zm9-3h-1v1h1c1 0 2 1.22 2 2.5S13.98 12 13 12H9c-.98 0-2-1.22-2-2.5 0-.83.42-1.64 1-2.09V6.25c-1.09.53-2 1.84-2 3.25C6 11.31 7.55 13 9 13h4c1.45 0 3-1.69 3-3.5S14.5 6 13 6z"></path></svg></a>Features</h2>
<p>The following features are currently present:</p>
<ul>
<li>Reconstruct any PET sinogram/raw list-mode data</li>
<li>Reconstruction with MLEM, OSEM, COSEM, ECOSEM, ACOSEM, RAMLA, MRAMLA, MRP, Quadratic prior, L-filter, FMH and weighted mean algorithms in MATLAB (no OpenCL/GPU support)</li>
<li>Reconstruction with OSEM with GPU/OpenCL</li>
<li>Import GATE LMF, ASCII or Root (experimental) data into MATLAB and either reconstruct them in their raw list-mode format or in the user specified sinogram format (see Known issues and limitations for LMF and Root limitations)</li>
<li>Compare the reconstructed image with the actual "true" GATE source image (i.e. error analysis)</li>
<li>Sequential (matrix-free) OSEM or MLEM reconstruction possible, both a pure CPU version and (experimental) OpenCL version (less memory intensive than the matrix versions)</li>
<li>Include attenuation correction into the reconstruction</li>
<li>Optionally allows to obtain only the system/observation matrix used in PET reconstruction</li>
<li>All the data (e.g. sinograms, system matrix) can be used with your own algorithms</li>
<li>Supports machines with pseudo detectors</li>
</ul>
<h2><a id="user-content-installation" class="anchor" aria-hidden="true" href="#installation"><svg class="octicon octicon-link" viewBox="0 0 16 16" version="1.1" width="16" height="16" aria-hidden="true"><path fill-rule="evenodd" d="M4 9h1v1H4c-1.5 0-3-1.69-3-3.5S2.55 3 4 3h4c1.45 0 3 1.69 3 3.5 0 1.41-.91 2.72-2 3.25V8.59c.58-.45 1-1.27 1-2.09C10 5.22 8.98 4 8 4H4c-.98 0-2 1.22-2 2.5S3 9 4 9zm9-3h-1v1h1c1 0 2 1.22 2 2.5S13.98 12 13 12H9c-.98 0-2-1.22-2-2.5 0-.83.42-1.64 1-2.09V6.25c-1.09.53-2 1.84-2 3.25C6 11.31 7.55 13 9 13h4c1.45 0 3-1.69 3-3.5S14.5 6 13 6z"></path></svg></a>Installation</h2>
<p>You're going to need C++ compiler in order to compile the MEX-files and use this software. Visual Studio and GCC have been tested to work so I recommend those depending on your platform. Specifically Visual Studio 2015 and 2017 have been tested to work as well as GCC 5.4.0 on Windows 7/10 and Ubuntu 16.04.</p>
<p>To install the software, either simply extract the package or obtain the source code through git:<br>
git clone <a href="https://github.com/villekf/OMEGA">https://github.com/villekf/OMEGA</a><br>
and then add the software folder and subfolders to MATLAB path. Finally, run install_mex in the source folder to build the necessary MEX-files without OpenCL or Root support. Use install_mex(1) to install also OpenCL support, but no Root support, install_mex(0,1) for Root support, but no OpenCL support, and lastly install_mex(1,1) for both.</p>
<p>In order to enable OpenCL support you're going to need an OpenCL SDK and ArrayFire (see below). The SDK can be any (or all) of the following CUDA Toolkit, Intel OpenCL SDK, OCL-SDK, AMD APP SDK. On all cases, the OpenCL library and header files need to be on your system's PATH. By default, the install_mex-file assumes that you have installed CUDA toolkit (Linux and Windows) or Intel SDK (Windows). If you get an error message like "CL/cl.h: No such file or directory", the headers could not be found. You can also add these manually to install_mex-file by adding -I/path/to/CL and -L/path/to/OpenCLlib before the .cpp file (simply replace the CUDA paths with the correct ones). On Ubuntu you can use command "find / -iname cl.h 2&gt;/dev/null" to find the required cl.h file and "find / -iname libOpenCL.so 2&gt;/dev/null" to find the required library file. See install_mex.m-file for further details.</p>
<p>Links:<br>
<a href="https://software.intel.com/en-us/intel-opencl" rel="nofollow">https://software.intel.com/en-us/intel-opencl</a><br>
<a href="https://developer.nvidia.com/cuda-toolkit" rel="nofollow">https://developer.nvidia.com/cuda-toolkit</a><br>
<a href="https://github.com/GPUOpen-LibrariesAndSDKs/OCL-SDK/releases">https://github.com/GPUOpen-LibrariesAndSDKs/OCL-SDK/releases</a></p>
<p>On Linux you can alternatively just install the OpenCL headers:<br>
sudo apt-get install opencl-headers<br>
and then the library:<br>
sudo apt-get install ocl-icd-libopencl1</p>
<p>Once you have the header and library files, you need drivers/OpenCL runtimes for your device(s). If you have GPUs then simply having the vendor drivers should be enough. For Intel CPUs without an integrated GPU you need CPU runtimes. For AMD CPUs it seems that the AMD drivers released around this summer (2018) no longer support CPUs so you need an older driver in order to get CPU support. Intel runtimes can be found here:<br>
<a href="https://software.intel.com/en-us/articles/opencl-drivers" rel="nofollow">https://software.intel.com/en-us/articles/opencl-drivers</a></p>
<p>This software also uses ArrayFire library for the GPU/OpenCL implementation. You can find AF binaries from here:<br>
<a href="https://arrayfire.com/download/" rel="nofollow">https://arrayfire.com/download/</a><br>
and the source code from here:<br>
<a href="https://github.com/arrayfire/arrayfire">https://github.com/arrayfire/arrayfire</a></p>
<h2><a id="user-content-system-requirements" class="anchor" aria-hidden="true" href="#system-requirements"><svg class="octicon octicon-link" viewBox="0 0 16 16" version="1.1" width="16" height="16" aria-hidden="true"><path fill-rule="evenodd" d="M4 9h1v1H4c-1.5 0-3-1.69-3-3.5S2.55 3 4 3h4c1.45 0 3 1.69 3 3.5 0 1.41-.91 2.72-2 3.25V8.59c.58-.45 1-1.27 1-2.09C10 5.22 8.98 4 8 4H4c-.98 0-2 1.22-2 2.5S3 9 4 9zm9-3h-1v1h1c1 0 2 1.22 2 2.5S13.98 12 13 12H9c-.98 0-2-1.22-2-2.5 0-.83.42-1.64 1-2.09V6.25c-1.09.53-2 1.84-2 3.25C6 11.31 7.55 13 9 13h4c1.45 0 3-1.69 3-3.5S14.5 6 13 6z"></path></svg></a>System Requirements</h2>
<p>MATLAB R2015a or later is mandatory since this software uses the repelem function that was introduced in 2015a. Older versions can be used if repelem is replaced with some other function. If you need to use MATLAB versions prior to 2015a, please either post an issue on the Github page or send me an e-mail. Following versions are guaranteed to work: 2017a, 2017b and 2018b.</p>
<p>Median root prior reconstruction requires Image Processing Toolbox.</p>
<p>C++ compiler is required.</p>
<p>OpenCL SDK/headers are required for OpenCL functionality.</p>
<p>ArrayFire is required for GPU/OpenCL reconstruction.</p>
<p>The following third-party MATLAB codes are NOT required, but can be useful as they can be optionally used:<br>
<a href="https://se.mathworks.com/matlabcentral/fileexchange/27076-shuffle" rel="nofollow">https://se.mathworks.com/matlabcentral/fileexchange/27076-shuffle</a> (Shuffle)<br>
<a href="https://se.mathworks.com/matlabcentral/fileexchange/22940-vol3d-v2" rel="nofollow">https://se.mathworks.com/matlabcentral/fileexchange/22940-vol3d-v2</a> (vol3d v2)<br>
<a href="https://github.com/stefanengblom/stenglib">https://github.com/stefanengblom/stenglib</a> (FSPARSE)</p>
<h2><a id="user-content-known-issues-and-limitations" class="anchor" aria-hidden="true" href="#known-issues-and-limitations"><svg class="octicon octicon-link" viewBox="0 0 16 16" version="1.1" width="16" height="16" aria-hidden="true"><path fill-rule="evenodd" d="M4 9h1v1H4c-1.5 0-3-1.69-3-3.5S2.55 3 4 3h4c1.45 0 3 1.69 3 3.5 0 1.41-.91 2.72-2 3.25V8.59c.58-.45 1-1.27 1-2.09C10 5.22 8.98 4 8 4H4c-.98 0-2 1.22-2 2.5S3 9 4 9zm9-3h-1v1h1c1 0 2 1.22 2 2.5S13.98 12 13 12H9c-.98 0-2-1.22-2-2.5 0-.83.42-1.64 1-2.09V6.25c-1.09.53-2 1.84-2 3.25C6 11.31 7.55 13 9 13h4c1.45 0 3-1.69 3-3.5S14.5 6 13 6z"></path></svg></a>Known Issues and Limitations</h2>
<p>Submodules are not yet supported.</p>
<p>Root data is still experimental. On Windows, compiling doesn't work at the moment due to a bug in VS 2017. On Linux you might experience a crash either when the Root data is being imported or after it has been imported. Any actions on the GUI (e.g. inputting text in the command window, plotting, viewing variables) seems to cause the crash. Due to this, the Root import part is less verbose than the other methods (there is only notification when the job has been finished). If you are experiencing crashes, I also suggest not to take any actions in MATLAB until the job is finished (this includes the editor).</p>
<p>Raw list-mode data with non-GATE data is still experimental.</p>
<p>OpenCL matrix reconstruction on Nvidia GPUs is currently very slow. This is caused by a bug in ArrayFire that should be fixed in the next version. Matrix-free version is not affected by the slowdown.</p>
<p>GPU/OpenCL reconstruction only supports OSEM. Matrix-free reconstructions only support OSEM and MLEM.</p>
<p>LMF output currently has to contain the time stamp (cannot be removed in GATE) and detector indices as well as the source location if it was selected in the main-file. If you have any other options selected in the LMF output in GATE, then you will not get any sensible detector data. Source locations can be deselected.</p>
<p>LMF source information is a lot more unreliable than the ASCII or Root version.</p>
<p>Dynamic imaging/reconstruction is only partially supported. This means that it MIGHT work as there are code elements in place for it, but this has not yet been tested. ASCII output is needed in order to use the experimental dynamic support.</p>
<p>Only square image sizes are supported (e.g. 128x128, 64x64, 256x256, etc.). Z-direction is not affected.</p>
<p>Only machines with a total number of detectors of up to 65536 are supported. I.e. if you have a machine with more detectors than 65536 then nothing will work. This can be easily fixed though, if necessary, since it is simply caused by the use of 16-bit unsigned integers. Put up an issue on the Github page or send me an e-mail if you need a version with support for higher number of detectors.</p>
<p>Due to the same reason as above, maximum number of counts per pixel is 65535 (applies only to GATE data).</p>
<p>Moving gantry is not supported at the moment.</p>
<p>Only cylindrical symmetric devices are supported.</p>
<p>Attenuation correction can be applied only with attenuation images (e.g. CT images scaled to 511 keV).</p>
<p>Crystals have to be grouped in square blocks (the crystals need to be in e.g. 6x6, 8x8, 13x13, etc. combinations).</p>
<p>Random coincidences are not yet supported.</p>
<p>ECAT geometry is supported only with ASCII data.</p>
<p>OpenCL files might fail to build on Linux systems with an error message about GLIBCXX_3.4.XX not found or with an error about "undefined reference to dlopen/dlclose/dlsomethingelse". This should be fixed with one of the methods presented here:<br>
<a href="https://se.mathworks.com/matlabcentral/answers/329796-issue-with-libstdc-so-6" rel="nofollow">https://se.mathworks.com/matlabcentral/answers/329796-issue-with-libstdc-so-6</a></p>
<p>If you are experiencing crashes at the end of your computations when using OpenCL, it might be caused by the graphics features of ArrayFire. In this case I recommend installing (or building) the no-gl AF:<br>
<a href="http://arrayfire.s3.amazonaws.com/index.html" rel="nofollow">http://arrayfire.s3.amazonaws.com/index.html</a> (use the latest version available)</p>
<h2><a id="user-content-upcoming-features" class="anchor" aria-hidden="true" href="#upcoming-features"><svg class="octicon octicon-link" viewBox="0 0 16 16" version="1.1" width="16" height="16" aria-hidden="true"><path fill-rule="evenodd" d="M4 9h1v1H4c-1.5 0-3-1.69-3-3.5S2.55 3 4 3h4c1.45 0 3 1.69 3 3.5 0 1.41-.91 2.72-2 3.25V8.59c.58-.45 1-1.27 1-2.09C10 5.22 8.98 4 8 4H4c-.98 0-2 1.22-2 2.5S3 9 4 9zm9-3h-1v1h1c1 0 2 1.22 2 2.5S13.98 12 13 12H9c-.98 0-2-1.22-2-2.5 0-.83.42-1.64 1-2.09V6.25c-1.09.53-2 1.84-2 3.25C6 11.31 7.55 13 9 13h4c1.45 0 3-1.69 3-3.5S14.5 6 13 6z"></path></svg></a>Upcoming Features</h2>
<p>Here is a list of features that should appear in future releases:</p>
<ul>
<li>Dynamic imaging support</li>
<li>Fourier rebinning algorithm</li>
<li>Filtered backprojection</li>
<li>All/most algorithms from method 1 to all/most other methods</li>
<li>Support for SPECT data</li>
<li>TV prior</li>
</ul>
<h2><a id="user-content-reporting-bugs-and-feature-requests" class="anchor" aria-hidden="true" href="#reporting-bugs-and-feature-requests"><svg class="octicon octicon-link" viewBox="0 0 16 16" version="1.1" width="16" height="16" aria-hidden="true"><path fill-rule="evenodd" d="M4 9h1v1H4c-1.5 0-3-1.69-3-3.5S2.55 3 4 3h4c1.45 0 3 1.69 3 3.5 0 1.41-.91 2.72-2 3.25V8.59c.58-.45 1-1.27 1-2.09C10 5.22 8.98 4 8 4H4c-.98 0-2 1.22-2 2.5S3 9 4 9zm9-3h-1v1h1c1 0 2 1.22 2 2.5S13.98 12 13 12H9c-.98 0-2-1.22-2-2.5 0-.83.42-1.64 1-2.09V6.25c-1.09.53-2 1.84-2 3.25C6 11.31 7.55 13 9 13h4c1.45 0 3-1.69 3-3.5S14.5 6 13 6z"></path></svg></a>Reporting Bugs and Feature Requests</h2>
<p>For any bug reports I recommend posting an issue on Github. For proper analysis I need the main-file that you have used and if you have used GATE data then also the macros. Preferably also all possible .mat files created, especially if the problem occurs in the reconstruction phase.</p>
<p>For feature requests, post an issue on Github. I do not guarantee that a specific feature will be added in the future.</p>
<h2><a id="user-content-citations" class="anchor" aria-hidden="true" href="#citations"><svg class="octicon octicon-link" viewBox="0 0 16 16" version="1.1" width="16" height="16" aria-hidden="true"><path fill-rule="evenodd" d="M4 9h1v1H4c-1.5 0-3-1.69-3-3.5S2.55 3 4 3h4c1.45 0 3 1.69 3 3.5 0 1.41-.91 2.72-2 3.25V8.59c.58-.45 1-1.27 1-2.09C10 5.22 8.98 4 8 4H4c-.98 0-2 1.22-2 2.5S3 9 4 9zm9-3h-1v1h1c1 0 2 1.22 2 2.5S13.98 12 13 12H9c-.98 0-2-1.22-2-2.5 0-.83.42-1.64 1-2.09V6.25c-1.09.53-2 1.84-2 3.25C6 11.31 7.55 13 9 13h4c1.45 0 3-1.69 3-3.5S14.5 6 13 6z"></path></svg></a>Citations</h2>
<p>If you wish to use this software in your work, at the moment cite the Github page. This will most likely change in the near future though so check back here later.</p>
<h2><a id="user-content-acknowledgments" class="anchor" aria-hidden="true" href="#acknowledgments"><svg class="octicon octicon-link" viewBox="0 0 16 16" version="1.1" width="16" height="16" aria-hidden="true"><path fill-rule="evenodd" d="M4 9h1v1H4c-1.5 0-3-1.69-3-3.5S2.55 3 4 3h4c1.45 0 3 1.69 3 3.5 0 1.41-.91 2.72-2 3.25V8.59c.58-.45 1-1.27 1-2.09C10 5.22 8.98 4 8 4H4c-.98 0-2 1.22-2 2.5S3 9 4 9zm9-3h-1v1h1c1 0 2 1.22 2 2.5S13.98 12 13 12H9c-.98 0-2-1.22-2-2.5 0-.83.42-1.64 1-2.09V6.25c-1.09.53-2 1.84-2 3.25C6 11.31 7.55 13 9 13h4c1.45 0 3-1.69 3-3.5S14.5 6 13 6z"></path></svg></a>Acknowledgments</h2>
<p>Original versions of COSEM, ACOSEM, ECOSEM, RAMLA, MRAMLA, MRP, L-filter, FMH, weighted mean and quadratic prior codes were written by Samuli Summala. All other codes were written by Ville-Veikko Wettenhovi. Some pieces of code were copied from various websites, the original sources of these codes can be found in the source files.</p>
<p>This work was supported by a grant from Jane and Aatos Erkko foundation.</p>
<h2><a id="user-content-references" class="anchor" aria-hidden="true" href="#references"><svg class="octicon octicon-link" viewBox="0 0 16 16" version="1.1" width="16" height="16" aria-hidden="true"><path fill-rule="evenodd" d="M4 9h1v1H4c-1.5 0-3-1.69-3-3.5S2.55 3 4 3h4c1.45 0 3 1.69 3 3.5 0 1.41-.91 2.72-2 3.25V8.59c.58-.45 1-1.27 1-2.09C10 5.22 8.98 4 8 4H4c-.98 0-2 1.22-2 2.5S3 9 4 9zm9-3h-1v1h1c1 0 2 1.22 2 2.5S13.98 12 13 12H9c-.98 0-2-1.22-2-2.5 0-.83.42-1.64 1-2.09V6.25c-1.09.53-2 1.84-2 3.25C6 11.31 7.55 13 9 13h4c1.45 0 3-1.69 3-3.5S14.5 6 13 6z"></path></svg></a>References</h2>
<ol>
<li>
<p>Siddon, R. L. (1985), Fast calculation of the exact radiological path for a three dimensional CT array. Med. Phys., 12: 252-255. doi:10.1118/1.595715</p>
</li>
<li>
<p>Jacobs, F., Sundermann, E., De Sutter, B., Christiaens, M. Lemahieu, I. (1998). A Fast Algorithm to Calculate the Exact Radiological Path through a Pixel or Voxel Space. Journal of computing and information technology, 6 (1), 89-94.</p>
</li>
<li>
<p>Dempster, A., Laird, N., &amp; Rubin, D. (1977). Maximum Likelihood from Incomplete Data via the EM Algorithm. Journal of the Royal Statistical Society. Series B (Methodological), 39(1), 1-38. <a href="http://www.jstor.org/stable/2984875" rel="nofollow">http://www.jstor.org/stable/2984875</a></p>
</li>
<li>
<p>L. A. Shepp and Y. Vardi, "Maximum Likelihood Reconstruction for Emission Tomography," IEEE Transactions on Medical Imaging, vol. 1, no. 2, pp. 113-122, Oct. 1982. doi: 10.1109/TMI.1982.4307558</p>
</li>
<li>
<p>H. M. Hudson and R. S. Larkin, "Accelerated image reconstruction using ordered subsets of projection data," IEEE Transactions on Medical Imaging, vol. 13, no. 4, pp. 601-609, Dec. 1994. doi: 10.1109/42.363108</p>
</li>
<li>
<p>Ing-Tsung Hsiao, Ing-Tsung Hsiao, Anand Rangarajan, Anand Rangarajan, Gene R. Gindi, Gene R. Gindi. "Provably convergent OSEM-like reconstruction algorithm for emission tomography", Proc. SPIE 4684, Medical Imaging 2002: Image Processing, (9 May 2002); doi: 10.1117/12.467144</p>
</li>
<li>
<p>Ing-Tsung Hsiao and Anand Rangarajan and Parmeshwar Khurd and Gene Gindi. "An accelerated convergent ordered subsets algorithm for emission tomography", Physics in Medicine &amp; Biology, vol. 49, no. 11, pp. 2145-2156, 2004.</p>
</li>
<li>
<p>Ing-Tsung Hsiao and Hsuan-Ming Huang, "An accelerated ordered subsets reconstruction algorithm using an accelerating power factor for emission tomography", Physics in Medicine &amp; Biology, vol. 55, no. 3, pp. 599-614, 2010.</p>
</li>
<li>
<p>J. Browne and A. B. de Pierro, "A row-action alternative to the EM algorithm for maximizing likelihood in emission tomography," IEEE Transactions on Medical Imaging, vol. 15, no. 5, pp. 687-699, Oct. 1996. doi: 10.1109/42.538946</p>
</li>
<li>
<p>Sangtae Ahn and J. A. Fessler, "Globally convergent image reconstruction for emission tomography using relaxed ordered subsets algorithms," in IEEE Transactions on Medical Imaging, vol. 22, no. 5, pp. 613-626, May 2003. doi: 10.1109/TMI.2003.812251</p>
</li>
<li>
<p>A. R. De Pierro and M. E. B. Yamagishi, "Fast EM-like methods for maximum 'a posteriori' estimates in emission tomography," IEEE Trans. Med. Imag., vol. 20, pp. 280–288, Apr. 2001.</p>
</li>
<li>
<p>P. J. Green, "Bayesian reconstructions from emission tomography data using a modified EM algorithm," IEEE Transactions on Medical Imaging, vol. 9, no. 1, pp. 84-93, March 1990. doi: 10.1109/42.52985</p>
</li>
<li>
<p>Alenius, Sakari and Ruotsalainen, Ulla, "Bayesian image reconstruction for emission tomography based on median root prior", European Journal of Nuclear Medicine, 1997, vo. 24, no. 3, pp. 258-265.</p>
</li>
<li>
<p>S. Alenius and U. Ruotsalainen, "Improving the visual quality of median root prior images in PET and SPECT   reconstruction," 2000 IEEE Nuclear Science Symposium. Conference Record (Cat. No.00CH37149), Lyon, France, 2000, pp. 15/216-15/223 vol.2. doi: 10.1109/NSSMIC.2000.950105</p>
</li>
<li>
<p>J. Astola and P. Kuosmanen, "Fundamentals of nonlinear digital filtering," CRC Press, Boca Raton, 1997.</p>
</li>
<li>
<p>K. Lange, "Convergence of EM image reconstruction algorithms with Gibbs smoothing," in IEEE Transactions on Medical Imaging, vol. 9, no. 4, pp. 439-446, Dec. 1990. doi: 10.1109/42.61759</p>
</li>
<li>
<p>S. Alenius and U. Ruotsalainen, "Generalization of median root prior reconstruction," in IEEE Transactions on Medical Imaging, vol. 21, no. 11, pp. 1413-1420, Nov. 2002. doi: 10.1109/TMI.2002.806415</p>
</li>
</ol>
</article>
  </div>

    </div>

  

  <details class="details-reset details-overlay details-overlay-dark">
    <summary data-hotkey="l" aria-label="Jump to line"></summary>
    <details-dialog class="Box Box--overlay d-flex flex-column anim-fade-in fast linejump" aria-label="Jump to line">
      <!-- '"` --><!-- </textarea></xmp> --></option></form><form class="js-jump-to-line-form Box-body d-flex" action="" accept-charset="UTF-8" method="get"><input name="utf8" type="hidden" value="&#x2713;" />
        <input class="form-control flex-auto mr-3 linejump-input js-jump-to-line-field" type="text" placeholder="Jump to line&hellip;" aria-label="Jump to line" autofocus>
        <button type="submit" class="btn" data-close-dialog>Go</button>
</form>    </details-dialog>
  </details>


  </div>
  <div class="modal-backdrop js-touch-events"></div>
</div>

    </div>
  </div>

  </div>

        
<div class="footer container-lg px-3" role="contentinfo">
  <div class="position-relative d-flex flex-justify-between pt-6 pb-2 mt-6 f6 text-gray border-top border-gray-light ">
    <ul class="list-style-none d-flex flex-wrap ">
      <li class="mr-3">&copy; 2018 <span title="0.21009s from unicorn-76fcd955ff-z4j5n">GitHub</span>, Inc.</li>
        <li class="mr-3"><a data-ga-click="Footer, go to terms, text:terms" href="https://github.com/site/terms">Terms</a></li>
        <li class="mr-3"><a data-ga-click="Footer, go to privacy, text:privacy" href="https://github.com/site/privacy">Privacy</a></li>
        <li class="mr-3"><a href="https://help.github.com/articles/github-security/" data-ga-click="Footer, go to security, text:security">Security</a></li>
        <li class="mr-3"><a href="https://status.github.com/" data-ga-click="Footer, go to status, text:status">Status</a></li>
        <li><a data-ga-click="Footer, go to help, text:help" href="https://help.github.com">Help</a></li>
    </ul>

    <a aria-label="Homepage" title="GitHub" class="footer-octicon mr-lg-4" href="https://github.com">
      <svg height="24" class="octicon octicon-mark-github" viewBox="0 0 16 16" version="1.1" width="24" aria-hidden="true"><path fill-rule="evenodd" d="M8 0C3.58 0 0 3.58 0 8c0 3.54 2.29 6.53 5.47 7.59.4.07.55-.17.55-.38 0-.19-.01-.82-.01-1.49-2.01.37-2.53-.49-2.69-.94-.09-.23-.48-.94-.82-1.13-.28-.15-.68-.52-.01-.53.63-.01 1.08.58 1.23.82.72 1.21 1.87.87 2.33.66.07-.52.28-.87.51-1.07-1.78-.2-3.64-.89-3.64-3.95 0-.87.31-1.59.82-2.15-.08-.2-.36-1.02.08-2.12 0 0 .67-.21 2.2.82.64-.18 1.32-.27 2-.27.68 0 1.36.09 2 .27 1.53-1.04 2.2-.82 2.2-.82.44 1.1.16 1.92.08 2.12.51.56.82 1.27.82 2.15 0 3.07-1.87 3.75-3.65 3.95.29.25.54.73.54 1.48 0 1.07-.01 1.93-.01 2.2 0 .21.15.46.55.38A8.013 8.013 0 0 0 16 8c0-4.42-3.58-8-8-8z"/></svg>
</a>
   <ul class="list-style-none d-flex flex-wrap ">
        <li class="mr-3"><a data-ga-click="Footer, go to contact, text:contact" href="https://github.com/contact">Contact GitHub</a></li>
        <li class="mr-3"><a href="https://github.com/pricing" data-ga-click="Footer, go to Pricing, text:Pricing">Pricing</a></li>
      <li class="mr-3"><a href="https://developer.github.com" data-ga-click="Footer, go to api, text:api">API</a></li>
      <li class="mr-3"><a href="https://training.github.com" data-ga-click="Footer, go to training, text:training">Training</a></li>
        <li class="mr-3"><a href="https://blog.github.com" data-ga-click="Footer, go to blog, text:blog">Blog</a></li>
        <li><a data-ga-click="Footer, go to about, text:about" href="https://github.com/about">About</a></li>

    </ul>
  </div>
  <div class="d-flex flex-justify-center pb-6">
    <span class="f6 text-gray-light"></span>
  </div>
</div>



  <div id="ajax-error-message" class="ajax-error-message flash flash-error">
    <svg class="octicon octicon-alert" viewBox="0 0 16 16" version="1.1" width="16" height="16" aria-hidden="true"><path fill-rule="evenodd" d="M8.893 1.5c-.183-.31-.52-.5-.887-.5s-.703.19-.886.5L.138 13.499a.98.98 0 0 0 0 1.001c.193.31.53.501.886.501h13.964c.367 0 .704-.19.877-.5a1.03 1.03 0 0 0 .01-1.002L8.893 1.5zm.133 11.497H6.987v-2.003h2.039v2.003zm0-3.004H6.987V5.987h2.039v4.006z"/></svg>
    <button type="button" class="flash-close js-ajax-error-dismiss" aria-label="Dismiss error">
      <svg class="octicon octicon-x" viewBox="0 0 12 16" version="1.1" width="12" height="16" aria-hidden="true"><path fill-rule="evenodd" d="M7.48 8l3.75 3.75-1.48 1.48L6 9.48l-3.75 3.75-1.48-1.48L4.52 8 .77 4.25l1.48-1.48L6 6.52l3.75-3.75 1.48 1.48L7.48 8z"/></svg>
    </button>
    You can’t perform that action at this time.
  </div>


    <script crossorigin="anonymous" integrity="sha512-BlCeoZU+kjn7xucWZBcl0n4Bn0P8dE19/sUfLHOxySQnsoy3ufEzapurMbZWSlwab5KGfnp1X5ipJvUDMLroqw==" type="application/javascript" src="https://assets-cdn.github.com/assets/compat-0f98b12d09f3ba331eef956ab02996e3.js"></script>
    <script crossorigin="anonymous" integrity="sha512-MvNlmXbTAwL0N0zMxw8W6vtjWLf0QFvwVzvN8rZIJNdzFy9OJp2d4LQD9WA2rDNcHewz0PB9x/0G0Z9FOuUWgw==" type="application/javascript" src="https://assets-cdn.github.com/assets/frameworks-a2f69f341e3df821fdcb56e335ef9920.js"></script>
    
    <script crossorigin="anonymous" async="async" integrity="sha512-I3M3AWMKQOl/+Fsw6kL34F+wx2fvmAJccY2PUmvIpTRqL2xNAC1GaVaTUNK+C+6XE9ISpOOMvMk4blccgZrVgg==" type="application/javascript" src="https://assets-cdn.github.com/assets/github-7f1f066185e799dd56b16502fb47c080.js"></script>
    
    
    
  <div class="js-stale-session-flash stale-session-flash flash flash-warn flash-banner d-none">
    <svg class="octicon octicon-alert" viewBox="0 0 16 16" version="1.1" width="16" height="16" aria-hidden="true"><path fill-rule="evenodd" d="M8.893 1.5c-.183-.31-.52-.5-.887-.5s-.703.19-.886.5L.138 13.499a.98.98 0 0 0 0 1.001c.193.31.53.501.886.501h13.964c.367 0 .704-.19.877-.5a1.03 1.03 0 0 0 .01-1.002L8.893 1.5zm.133 11.497H6.987v-2.003h2.039v2.003zm0-3.004H6.987V5.987h2.039v4.006z"/></svg>
    <span class="signed-in-tab-flash">You signed in with another tab or window. <a href="">Reload</a> to refresh your session.</span>
    <span class="signed-out-tab-flash">You signed out in another tab or window. <a href="">Reload</a> to refresh your session.</span>
  </div>
  <div class="facebox" id="facebox" style="display:none;">
  <div class="facebox-popup">
    <div class="facebox-content" role="dialog" aria-labelledby="facebox-header" aria-describedby="facebox-description">
    </div>
    <button type="button" class="facebox-close js-facebox-close" aria-label="Close modal">
      <svg class="octicon octicon-x" viewBox="0 0 12 16" version="1.1" width="12" height="16" aria-hidden="true"><path fill-rule="evenodd" d="M7.48 8l3.75 3.75-1.48 1.48L6 9.48l-3.75 3.75-1.48-1.48L4.52 8 .77 4.25l1.48-1.48L6 6.52l3.75-3.75 1.48 1.48L7.48 8z"/></svg>
    </button>
  </div>
</div>

  <template id="site-details-dialog">
  <details class="details-reset details-overlay details-overlay-dark lh-default text-gray-dark" open>
    <summary aria-haspopup="dialog" aria-label="Close dialog"></summary>
    <details-dialog class="Box Box--overlay d-flex flex-column anim-fade-in fast">
      <button class="Box-btn-octicon m-0 btn-octicon position-absolute right-0 top-0" type="button" aria-label="Close dialog" data-close-dialog>
        <svg class="octicon octicon-x" viewBox="0 0 12 16" version="1.1" width="12" height="16" aria-hidden="true"><path fill-rule="evenodd" d="M7.48 8l3.75 3.75-1.48 1.48L6 9.48l-3.75 3.75-1.48-1.48L4.52 8 .77 4.25l1.48-1.48L6 6.52l3.75-3.75 1.48 1.48L7.48 8z"/></svg>
      </button>
      <div class="octocat-spinner my-6 js-details-dialog-spinner"></div>
    </details-dialog>
  </details>
</template>

  <div class="Popover js-hovercard-content position-absolute" style="display: none; outline: none;" tabindex="0">
  <div class="Popover-message Popover-message--bottom-left Popover-message--large Box box-shadow-large" style="width:360px;">
  </div>
</div>

<div id="hovercard-aria-description" class="sr-only">
  Press h to open a hovercard with more details.
</div>


  </body>
</html>
<|MERGE_RESOLUTION|>--- conflicted
+++ resolved
@@ -17,10 +17,6 @@
   <link rel="dns-prefetch" href="https://user-images.githubusercontent.com/">
 
 
-<<<<<<< HEAD
-=======
-A GATE example with GATE macros is available in exampleGATE-folder. Simply run the GATE macros as a GATE simulation (the GATE material database needs to be in the same folder as the macros) and then run the gate_main_example-file to reconstruct the data. By default ASCII data is used.
->>>>>>> 946b3661
 
   <link crossorigin="anonymous" media="all" integrity="sha512-FCg44VGg5ax/5MpZ8otwiPE+/tG1/Sq67mKkl6agbqgoScZtJyXhQSFQMIJfOHMZZ+yXDINb8nEiws60SiLohg==" rel="stylesheet" href="https://assets-cdn.github.com/assets/frameworks-5aa6d9885579bb2359f66266aee26f3b.css" />
   <link crossorigin="anonymous" media="all" integrity="sha512-57B1/u8hPZmZ1VZDgsTj3398brAST9KDu9LFbhOjwXTfrz15sjyxcScwUdkgHK9MEZlOM4e4ScJeEXhYJ66IXg==" rel="stylesheet" href="https://assets-cdn.github.com/assets/github-a293861d7523c471be7783b3b5ffb601.css" />
@@ -31,7 +27,7 @@
 
   <meta name="viewport" content="width=device-width">
   
-  <title>OMEGA/README.md at 0.9 · villekf/OMEGA</title>
+  <title>OMEGA/README.md at master · villekf/OMEGA</title>
     <meta name="description" content="Open-source MATLAB Emission Tomography Software. Contribute to villekf/OMEGA development by creating an account on GitHub.">
     <link rel="search" type="application/opensearchdescription+xml" href="/opensearch.xml" title="GitHub">
   <link rel="fluid-icon" href="https://github.com/fluidicon.png" title="GitHub">
@@ -41,10 +37,10 @@
     <meta property="og:image" content="https://avatars1.githubusercontent.com/u/22394626?s=400&amp;v=4" /><meta property="og:site_name" content="GitHub" /><meta property="og:type" content="object" /><meta property="og:title" content="villekf/OMEGA" /><meta property="og:url" content="https://github.com/villekf/OMEGA" /><meta property="og:description" content="Open-source MATLAB Emission Tomography Software. Contribute to villekf/OMEGA development by creating an account on GitHub." />
 
   <link rel="assets" href="https://assets-cdn.github.com/">
-  <link rel="web-socket" href="wss://live.github.com/_sockets/VjI6MzI0NTk2NDAxOjdkZjE5MTI3MDJiMjE3OWVlYTZmMmU3NTUyZTEyODE0Mjc3MDI3YzY3YTg3NjkyNTkxNDA4YzQ3Mjk4NTMwNWI=--9c0d76aa47caf3bacc1ce44d439b6347715d0f05">
+  <link rel="web-socket" href="wss://live.github.com/_sockets/VjI6MzI0NTk2NDAxOmQ0N2FiNjI4YTg4ZDAxMjViYjE2NzRhODMzMzM4MzNiMmRmYmYyZDE2ODhlZDg3MGUyNzI0NTc4OWU4NWIyZjU=--5e0cd237f76483fdeff1a67238a5000fc603fcfd">
   <meta name="pjax-timeout" content="1000">
   <link rel="sudo-modal" href="/sessions/sudo_modal">
-  <meta name="request-id" content="C9D3:27B1:1E1A9E2:37FEC58:5BD70034" data-pjax-transient>
+  <meta name="request-id" content="C69F:27AF:11A9EE9:22892E3:5BD709DD" data-pjax-transient>
 
 
   
@@ -55,7 +51,7 @@
     <meta name="google-site-verification" content="ZzhVyEFwb7w3e0-uOTltm8Jsck2F5StVihD0exw2fsA">
     <meta name="google-site-verification" content="GXs5KoUUkNCoaAZn7wPN-t01Pywp9M3sEjnt_3_ZWPc">
 
-  <meta name="octolytics-host" content="collector.githubapp.com" /><meta name="octolytics-app-id" content="github" /><meta name="octolytics-event-url" content="https://collector.githubapp.com/github-external/browser_event" /><meta name="octolytics-dimension-request_id" content="C9D3:27B1:1E1A9E2:37FEC58:5BD70034" /><meta name="octolytics-dimension-region_edge" content="iad" /><meta name="octolytics-dimension-region_render" content="iad" /><meta name="octolytics-actor-id" content="22394626" /><meta name="octolytics-actor-login" content="villekf" /><meta name="octolytics-actor-hash" content="1b934b9d157ebce867177b8e9247bd7f86df2e24083688dfccb94900d5e29a19" />
+  <meta name="octolytics-host" content="collector.githubapp.com" /><meta name="octolytics-app-id" content="github" /><meta name="octolytics-event-url" content="https://collector.githubapp.com/github-external/browser_event" /><meta name="octolytics-dimension-request_id" content="C69F:27AF:11A9EE9:22892E3:5BD709DD" /><meta name="octolytics-dimension-region_edge" content="iad" /><meta name="octolytics-dimension-region_render" content="iad" /><meta name="octolytics-actor-id" content="22394626" /><meta name="octolytics-actor-login" content="villekf" /><meta name="octolytics-actor-hash" content="1b934b9d157ebce867177b8e9247bd7f86df2e24083688dfccb94900d5e29a19" />
 <meta name="analytics-location" content="/&lt;user-name&gt;/&lt;repo-name&gt;/blob/show" data-pjax-transient="true" />
 
 
@@ -73,7 +69,7 @@
     <meta name="user-login" content="villekf">
 
       <meta name="expected-hostname" content="github.com">
-    <meta name="js-proxy-site-detection-payload" content="MzM5Y2JkNTM2M2RiMmI1NjM0ODI2NTU1OWFkZWFkNDA3Y2EzZDI2ZjA4ODA1NzdkZDVkYzAzY2M1YTgxMTQ1NHx7InJlbW90ZV9hZGRyZXNzIjoiMTkzLjE2Ny4yMjguMTgwIiwicmVxdWVzdF9pZCI6IkM5RDM6MjdCMToxRTFBOUUyOjM3RkVDNTg6NUJENzAwMzQiLCJ0aW1lc3RhbXAiOjE1NDA4MTY5NTEsImhvc3QiOiJnaXRodWIuY29tIn0=">
+    <meta name="js-proxy-site-detection-payload" content="NDkzODY4NzZlMjJjM2QyNTVhZjVlNTEwNzYyZWE2ZWYwZDYxYjNjYTM4ZGFiOTQ4NzA4ZDMyOWU4NmQ0YzE0ZHx7InJlbW90ZV9hZGRyZXNzIjoiMTkzLjE2Ny4yMjguMTgwIiwicmVxdWVzdF9pZCI6IkM2OUY6MjdBRjoxMUE5RUU5OjIyODkyRTM6NUJENzA5REQiLCJ0aW1lc3RhbXAiOjE1NDA4MTk0MjQsImhvc3QiOiJnaXRodWIuY29tIn0=">
 
     <meta name="enabled-features" content="DASHBOARD_V2_LAYOUT_OPT_IN,EXPLORE_DISCOVER_REPOSITORIES,UNIVERSE_BANNER,MARKETPLACE_PLAN_RESTRICTION_EDITOR,NOTIFY_ON_BLOCK,SUGGESTED_CHANGES_UX_TEST">
 
@@ -82,14 +78,14 @@
   <meta http-equiv="x-pjax-version" content="3ccd987877829de97461fb1b8bdbe9bf">
   
 
-      <link href="https://github.com/villekf/OMEGA/commits/0.9.atom" rel="alternate" title="Recent Commits to OMEGA:0.9" type="application/atom+xml">
+      <link href="https://github.com/villekf/OMEGA/commits/master.atom" rel="alternate" title="Recent Commits to OMEGA:master" type="application/atom+xml">
 
   <meta name="go-import" content="github.com/villekf/OMEGA git https://github.com/villekf/OMEGA.git">
 
   <meta name="octolytics-dimension-user_id" content="22394626" /><meta name="octolytics-dimension-user_login" content="villekf" /><meta name="octolytics-dimension-repository_id" content="154792509" /><meta name="octolytics-dimension-repository_nwo" content="villekf/OMEGA" /><meta name="octolytics-dimension-repository_public" content="true" /><meta name="octolytics-dimension-repository_is_fork" content="false" /><meta name="octolytics-dimension-repository_network_root_id" content="154792509" /><meta name="octolytics-dimension-repository_network_root_nwo" content="villekf/OMEGA" /><meta name="octolytics-dimension-repository_explore_github_marketplace_ci_cta_shown" content="true" />
 
 
-    <link rel="canonical" href="https://github.com/villekf/OMEGA/blob/0.9/README.md" data-pjax-transient>
+    <link rel="canonical" href="https://github.com/villekf/OMEGA/blob/master/README.md" data-pjax-transient>
 
 
   <meta name="browser-stats-url" content="https://api.github.com/_private/browser/stats">
@@ -157,7 +153,7 @@
           autocapitalize="off"
           aria-autocomplete="list"
           aria-controls="jump-to-results"
-          data-jump-to-suggestions-path="/_graphql/GetSuggestedNavigationDestinations#csrf-token=by/X+vibtGcmeIfBjUQvvQseMvL555FPUCkcUyuh1jC1UgOArLJwURVCeTbgHNwlgDL8wddyJGrz2usAT9zWSg=="
+          data-jump-to-suggestions-path="/_graphql/GetSuggestedNavigationDestinations#csrf-token=8mnSHSJ4mMfU5tntr/ZJZHUlGBkLcfd5epjKZJAlx68oFAZndlFc8efcJxrCrrr8/gnWKiXkQlzZaz039FjH1Q=="
           spellcheck="false"
           autocomplete="off"
           >
@@ -311,7 +307,7 @@
           <li><a role="menuitem" class="dropdown-item" href="https://help.github.com" data-ga-click="Header, go to help, text:help">Help</a></li>
           <li><a role="menuitem" class="dropdown-item" href="/settings/profile" data-ga-click="Header, go to settings, icon:settings">Settings</a></li>
           <li>
-            <!-- '"` --><!-- </textarea></xmp> --></option></form><form class="logout-form" action="/logout" accept-charset="UTF-8" method="post"><input name="utf8" type="hidden" value="&#x2713;" /><input type="hidden" name="authenticity_token" value="Lz7QzYuO4m6fLZl/Mf09z51qHgu89t6r7JjhDThodtwHypBiX6TA7XiEve2iiABM8sdcS/zhMrNCG68sys0nNQ==" />
+            <!-- '"` --><!-- </textarea></xmp> --></option></form><form class="logout-form" action="/logout" accept-charset="UTF-8" method="post"><input name="utf8" type="hidden" value="&#x2713;" /><input type="hidden" name="authenticity_token" value="z1+X8W6huubu1Yfa3EKG9aPEx6efydicOw5XELG7/7vnq9deuouYZQl8o0hPN7t2zGmF59/eNISVjRkxQx6uUg==" />
               <button type="submit" class="dropdown-item dropdown-signout" data-ga-click="Header, sign out, icon:logout" role="menuitem">
                 Sign out
               </button>
@@ -324,7 +320,7 @@
 
 
 
-        <!-- '"` --><!-- </textarea></xmp> --></option></form><form class="sr-only right-0" action="/logout" accept-charset="UTF-8" method="post"><input name="utf8" type="hidden" value="&#x2713;" /><input type="hidden" name="authenticity_token" value="WUJiojclegjrhJLkmrYBnlVWuhOIeketQ/JS5RAnah1xtiIN4w9YiwwttnYJwzwdOvv4U8htq7XtcRzE4oI79A==" />
+        <!-- '"` --><!-- </textarea></xmp> --></option></form><form class="sr-only right-0" action="/logout" accept-charset="UTF-8" method="post"><input name="utf8" type="hidden" value="&#x2713;" /><input type="hidden" name="authenticity_token" value="gtISiDAs2g5s5iIgrM7ISyo5iPGmwj/3YrFssNpc7OaqJlIn5Ab4jYtPBrI/u/XIRZTKsebV0+/MMiKRKPm9Dw==" />
           <button type="submit" class="dropdown-item dropdown-signout" data-ga-click="Header, sign out, icon:logout">
             Sign out
           </button>
@@ -362,7 +358,7 @@
 
       <ul class="pagehead-actions">
   <li>
-        <!-- '"` --><!-- </textarea></xmp> --></option></form><form data-remote="true" class="js-social-form js-social-container" action="/notifications/subscribe" accept-charset="UTF-8" method="post"><input name="utf8" type="hidden" value="&#x2713;" /><input type="hidden" name="authenticity_token" value="JaBq5or9jBKZkdCHol6gtgMHv0c7ZcMqj9hVR9F2Tj6Ctpua4mQark9dbkN3FvX2zC43W1DskLmsDP5+q0RMwQ==" />      <input type="hidden" name="repository_id" id="repository_id" value="154792509" class="form-control" />
+        <!-- '"` --><!-- </textarea></xmp> --></option></form><form data-remote="true" class="js-social-form js-social-container" action="/notifications/subscribe" accept-charset="UTF-8" method="post"><input name="utf8" type="hidden" value="&#x2713;" /><input type="hidden" name="authenticity_token" value="I62cbMZezjEIxJ6zn9Hr4SKVNyTVubA4KGVOQJses7KEu20QrsdYjd4IIHdKmb6h7by/OL4w46sLseV54SyxTQ==" />      <input type="hidden" name="repository_id" id="repository_id" value="154792509" class="form-control" />
 
       <details class="details-reset details-overlay select-menu float-left">
         <summary class="btn btn-sm btn-with-count select-menu-button" data-ga-click="Repository, click Watch settings, action:blob#show">
@@ -425,7 +421,7 @@
   <li>
     
   <div class="js-toggler-container js-social-container starring-container ">
-    <!-- '"` --><!-- </textarea></xmp> --></option></form><form class="starred js-social-form" action="/villekf/OMEGA/unstar" accept-charset="UTF-8" method="post"><input name="utf8" type="hidden" value="&#x2713;" /><input type="hidden" name="authenticity_token" value="ZCrWLggvOi05CymBnv+ihcJnJuRhZtS7BVAPe2eAhoZ3PEX85YuvL5f1CKzWah9NQRLYLCmv4SP37+H0iu4E9g==" />
+    <!-- '"` --><!-- </textarea></xmp> --></option></form><form class="starred js-social-form" action="/villekf/OMEGA/unstar" accept-charset="UTF-8" method="post"><input name="utf8" type="hidden" value="&#x2713;" /><input type="hidden" name="authenticity_token" value="UY1CywFY8BgvC4afTNwPDTIO+O0RHW/VtJjYEk/Py6FCm9EZ7PxlGoH1p7IESbLFsXsGJVnUWk1GJzadoqFJ0Q==" />
       <input type="hidden" name="context" value="repository"></input>
       <button
         type="submit"
@@ -440,7 +436,7 @@
           0
         </a>
 </form>
-    <!-- '"` --><!-- </textarea></xmp> --></option></form><form class="unstarred js-social-form" action="/villekf/OMEGA/star" accept-charset="UTF-8" method="post"><input name="utf8" type="hidden" value="&#x2713;" /><input type="hidden" name="authenticity_token" value="7I4GtU7ttKqoAwZjId2dk0AB3L7VqwftellMf8LGvFWQd38YHiglwW63K/Bd56His7j7wLVp0RrFqcIdDx8w1Q==" />
+    <!-- '"` --><!-- </textarea></xmp> --></option></form><form class="unstarred js-social-form" action="/villekf/OMEGA/star" accept-charset="UTF-8" method="post"><input name="utf8" type="hidden" value="&#x2713;" /><input type="hidden" name="authenticity_token" value="AUsNCNjgtKOBVoj7eKn86OIeePh1bJslMb/r0Sgev599snSliCUlyEfipWgEk8CZEadfhhWuTdKOT2Wz5cczHw==" />
       <input type="hidden" name="context" value="repository"></input>
       <button
         type="submit"
@@ -487,7 +483,7 @@
      data-pjax="#js-repo-pjax-container">
 
   <span itemscope itemtype="http://schema.org/ListItem" itemprop="itemListElement">
-    <a class="js-selected-navigation-item selected reponav-item" itemprop="url" data-hotkey="g c" data-selected-links="repo_source repo_downloads repo_commits repo_releases repo_tags repo_branches repo_packages /villekf/OMEGA/tree/0.9" href="/villekf/OMEGA/tree/0.9">
+    <a class="js-selected-navigation-item selected reponav-item" itemprop="url" data-hotkey="g c" data-selected-links="repo_source repo_downloads repo_commits repo_releases repo_tags repo_branches repo_packages /villekf/OMEGA" href="/villekf/OMEGA">
       <svg class="octicon octicon-code" viewBox="0 0 14 16" version="1.1" width="14" height="16" aria-hidden="true"><path fill-rule="evenodd" d="M9.5 3L8 4.5 11.5 8 8 11.5 9.5 13 14 8 9.5 3zm-5 0L0 8l4.5 5L6 11.5 2.5 8 6 4.5 4.5 3z"/></svg>
       <span itemprop="name">Code</span>
       <meta itemprop="position" content="1">
@@ -539,9 +535,9 @@
     
 
   
-    <a class="d-none js-permalink-shortcut" data-hotkey="y" href="/villekf/OMEGA/blob/4cdc8a5994a74061b207d1bf93c2cd8c9ee643be/README.md">Permalink</a>
-
-    <!-- blob contrib key: blob_contributors:v21:c7dfca1cf9ced4964fc8aec73ce5bc5e -->
+    <a class="d-none js-permalink-shortcut" data-hotkey="y" href="/villekf/OMEGA/blob/946b36615e5e737e16ff9cfd94867973ea1b35a0/README.md">Permalink</a>
+
+    <!-- blob contrib key: blob_contributors:v21:947e2d20068d4a0f20ee0412f3db05d8 -->
 
     
 
@@ -551,8 +547,8 @@
   <button class=" btn btn-sm select-menu-button js-menu-target css-truncate" data-hotkey="w"
     
     type="button" aria-label="Switch branches or tags" aria-expanded="false" aria-haspopup="true">
-      <i>Tag:</i>
-      <span class="js-select-button css-truncate-target">0.9</span>
+      <i>Branch:</i>
+      <span class="js-select-button css-truncate-target">master</span>
   </button>
 
   <div class="select-menu-modal-holder js-menu-content js-navigation-container" data-pjax>
@@ -584,7 +580,7 @@
         <div data-filterable-for="context-commitish-filter-field" data-filterable-type="substring">
 
 
-            <a class="select-menu-item js-navigation-item js-navigation-open "
+            <a class="select-menu-item js-navigation-item js-navigation-open selected"
                href="/villekf/OMEGA/blob/master/README.md"
                data-name="master"
                data-skip-pjax="true"
@@ -596,16 +592,16 @@
             </a>
         </div>
 
-          <!-- '"` --><!-- </textarea></xmp> --></option></form><form class="select-menu-new-item-form js-new-item-form" action="/villekf/OMEGA/branches" accept-charset="UTF-8" method="post"><input name="utf8" type="hidden" value="&#x2713;" /><input type="hidden" name="authenticity_token" value="rVn8kshlLRJZ4z0wmftWk91sc4u3xTUE2l0SPKHNiCGKscrBI/Z1Z3JUmIM3CFdSaCCM3jWyHl+0Ou4m8lr0kA==" />
+          <!-- '"` --><!-- </textarea></xmp> --></option></form><form class="select-menu-new-item-form js-new-item-form" action="/villekf/OMEGA/branches" accept-charset="UTF-8" method="post"><input name="utf8" type="hidden" value="&#x2713;" /><input type="hidden" name="authenticity_token" value="H3AG4q7mtPGNMDoTqKl5aztUJNBdN/beUk+vP/kj/ug4mDCxRXXshKaHn6AGWniqjhjbhd9A3YU8KFMlqrSCWQ==" />
             <input type="hidden" name="name" id="name" class="js-new-item-value">
-            <input type="hidden" name="branch" id="branch" value="0.9">
+            <input type="hidden" name="branch" id="branch" value="master">
             <input type="hidden" name="path_binary" id="path_binary" value="UkVBRE1FLm1k">
 
             <button type="submit" class="width-full select-menu-item js-navigation-open js-navigation-item">
               <svg class="octicon octicon-git-branch select-menu-item-icon" viewBox="0 0 10 16" version="1.1" width="10" height="16" aria-hidden="true"><path fill-rule="evenodd" d="M10 5c0-1.11-.89-2-2-2a1.993 1.993 0 0 0-1 3.72v.3c-.02.52-.23.98-.63 1.38-.4.4-.86.61-1.38.63-.83.02-1.48.16-2 .45V4.72a1.993 1.993 0 0 0-1-3.72C.88 1 0 1.89 0 3a2 2 0 0 0 1 1.72v6.56c-.59.35-1 .99-1 1.72 0 1.11.89 2 2 2 1.11 0 2-.89 2-2 0-.53-.2-1-.53-1.36.09-.06.48-.41.59-.47.25-.11.56-.17.94-.17 1.05-.05 1.95-.45 2.75-1.25S8.95 7.77 9 6.73h-.02C9.59 6.37 10 5.73 10 5zM2 1.8c.66 0 1.2.55 1.2 1.2 0 .65-.55 1.2-1.2 1.2C1.35 4.2.8 3.65.8 3c0-.65.55-1.2 1.2-1.2zm0 12.41c-.66 0-1.2-.55-1.2-1.2 0-.65.55-1.2 1.2-1.2.65 0 1.2.55 1.2 1.2 0 .65-.55 1.2-1.2 1.2zm6-8c-.66 0-1.2-.55-1.2-1.2 0-.65.55-1.2 1.2-1.2.65 0 1.2.55 1.2 1.2 0 .65-.55 1.2-1.2 1.2z"/></svg>
               <div class="select-menu-item-text">
                 <span class="select-menu-item-heading">Create branch: <span class="js-new-item-name"></span></span>
-                <span class="description">from ‘0.9’</span>
+                <span class="description">from ‘master’</span>
               </div>
             </button>
 </form>
@@ -615,16 +611,6 @@
         <div data-filterable-for="context-commitish-filter-field" data-filterable-type="substring">
 
 
-            <a class="select-menu-item js-navigation-item js-navigation-open selected"
-              href="/villekf/OMEGA/tree/0.9/README.md"
-              data-name="0.9"
-              data-skip-pjax="true"
-              rel="nofollow">
-              <svg class="octicon octicon-check select-menu-item-icon" viewBox="0 0 12 16" version="1.1" width="12" height="16" aria-hidden="true"><path fill-rule="evenodd" d="M12 5l-8 8-4-4 1.5-1.5L4 10l6.5-6.5L12 5z"/></svg>
-              <span class="select-menu-item-text css-truncate-target" title="0.9">
-                0.9
-              </span>
-            </a>
         </div>
 
         <div class="select-menu-no-results">Nothing to show</div>
@@ -635,7 +621,7 @@
 </div>
 
       <div class="BtnGroup float-right">
-        <a href="/villekf/OMEGA/find/0.9"
+        <a href="/villekf/OMEGA/find/master"
               class="js-pjax-capture-input btn btn-sm BtnGroup-item"
               data-pjax
               data-hotkey="t">
@@ -646,21 +632,54 @@
         </clipboard-copy>
       </div>
       <div id="blob-path" class="breadcrumb">
-        <span class="repo-root js-repo-root"><span class="js-path-segment"><a data-pjax="true" href="/villekf/OMEGA/tree/0.9"><span>OMEGA</span></a></span></span><span class="separator">/</span><strong class="final-path">README.md</strong>
+        <span class="repo-root js-repo-root"><span class="js-path-segment"><a data-pjax="true" href="/villekf/OMEGA"><span>OMEGA</span></a></span></span><span class="separator">/</span><strong class="final-path">README.md</strong>
       </div>
     </div>
 
 
-    <include-fragment src="/villekf/OMEGA/contributors/0.9/README.md" class="commit-tease commit-loader">
+    
+  <div class="commit-tease">
+      <span class="float-right">
+        <a class="commit-tease-sha" href="/villekf/OMEGA/commit/946b36615e5e737e16ff9cfd94867973ea1b35a0" data-pjax>
+          946b366
+        </a>
+        <relative-time datetime="2018-10-29T12:41:12Z">Oct 29, 2018</relative-time>
+      </span>
       <div>
-        Fetching contributors&hellip;
+        <a rel="author" data-skip-pjax="true" data-hovercard-type="user" data-hovercard-url="/hovercards?user_id=22394626" data-octo-click="hovercard-link-click" data-octo-dimensions="link_type:self" href="/villekf"><img class="avatar" src="https://avatars0.githubusercontent.com/u/22394626?s=40&amp;v=4" width="20" height="20" alt="@villekf" /></a>
+        <a class="user-mention" rel="author" data-hovercard-type="user" data-hovercard-url="/hovercards?user_id=22394626" data-octo-click="hovercard-link-click" data-octo-dimensions="link_type:self" href="/villekf">villekf</a>
+          <a data-pjax="true" title="Update README.md" class="message" href="/villekf/OMEGA/commit/946b36615e5e737e16ff9cfd94867973ea1b35a0">Update README.md</a>
       </div>
 
-      <div class="commit-tease-contributors">
-          <img alt="" class="loader-loading float-left" src="https://assets-cdn.github.com/images/spinners/octocat-spinner-32-EAF2F5.gif" width="16" height="16" />
-        <span class="loader-error">Cannot retrieve contributors at this time</span>
-      </div>
-</include-fragment>
+    <div class="commit-tease-contributors">
+      
+<details class="details-reset details-overlay details-overlay-dark lh-default text-gray-dark float-left mr-2" id="blob_contributors_box">
+  <summary class="btn-link" aria-haspopup="dialog"  >
+    
+    <span><strong>1</strong> contributor</span>
+  </summary>
+  <details-dialog class="Box Box--overlay d-flex flex-column anim-fade-in fast " aria-label="Users who have contributed to this file">
+    <div class="Box-header">
+      <button class="Box-btn-octicon btn-octicon float-right" type="button" aria-label="Close dialog" data-close-dialog>
+        <svg class="octicon octicon-x" viewBox="0 0 12 16" version="1.1" width="12" height="16" aria-hidden="true"><path fill-rule="evenodd" d="M7.48 8l3.75 3.75-1.48 1.48L6 9.48l-3.75 3.75-1.48-1.48L4.52 8 .77 4.25l1.48-1.48L6 6.52l3.75-3.75 1.48 1.48L7.48 8z"/></svg>
+      </button>
+      <h3 class="Box-title">Users who have contributed to this file</h3>
+    </div>
+    
+        <ul class="list-style-none overflow-auto">
+            <li class="Box-row">
+              <a class="link-gray-dark no-underline" href="/villekf">
+                <img class="avatar mr-2" alt="" src="https://avatars0.githubusercontent.com/u/22394626?s=40&amp;v=4" width="20" height="20" />
+                villekf
+</a>            </li>
+        </ul>
+
+  </details-dialog>
+</details>
+      
+    </div>
+  </div>
+
 
 
     <div class="file ">
@@ -668,32 +687,35 @@
   <div class="file-actions">
 
     <div class="BtnGroup">
-      <a id="raw-url" class="btn btn-sm BtnGroup-item" href="/villekf/OMEGA/raw/0.9/README.md">Raw</a>
-        <a class="btn btn-sm js-update-url-with-hash BtnGroup-item" data-hotkey="b" href="/villekf/OMEGA/blame/0.9/README.md">Blame</a>
-      <a rel="nofollow" class="btn btn-sm BtnGroup-item" href="/villekf/OMEGA/commits/0.9/README.md">History</a>
+      <a id="raw-url" class="btn btn-sm BtnGroup-item" href="/villekf/OMEGA/raw/master/README.md">Raw</a>
+        <a class="btn btn-sm js-update-url-with-hash BtnGroup-item" data-hotkey="b" href="/villekf/OMEGA/blame/master/README.md">Blame</a>
+      <a rel="nofollow" class="btn btn-sm BtnGroup-item" href="/villekf/OMEGA/commits/master/README.md">History</a>
     </div>
 
-        <button class="btn-octicon disabled tooltipped tooltipped-nw"
-           type="button"
-           disabled
-           aria-label="You must be on a branch to open this file in GitHub Desktop">
+        <a class="btn-octicon tooltipped tooltipped-nw"
+           href="https://desktop.github.com"
+           aria-label="Open this file in GitHub Desktop"
+           data-ga-click="Repository, open with desktop, type:windows">
             <svg class="octicon octicon-device-desktop" viewBox="0 0 16 16" version="1.1" width="16" height="16" aria-hidden="true"><path fill-rule="evenodd" d="M15 2H1c-.55 0-1 .45-1 1v9c0 .55.45 1 1 1h5.34c-.25.61-.86 1.39-2.34 2h8c-1.48-.61-2.09-1.39-2.34-2H15c.55 0 1-.45 1-1V3c0-.55-.45-1-1-1zm0 9H1V3h14v8z"/></svg>
-        </button>
-
-        <button type="button" class="btn-octicon disabled tooltipped tooltipped-nw"
-          aria-label="You must be on a branch to make or propose changes to this file">
-          <svg class="octicon octicon-pencil" viewBox="0 0 14 16" version="1.1" width="14" height="16" aria-hidden="true"><path fill-rule="evenodd" d="M0 12v3h3l8-8-3-3-8 8zm3 2H1v-2h1v1h1v1zm10.3-9.3L12 6 9 3l1.3-1.3a.996.996 0 0 1 1.41 0l1.59 1.59c.39.39.39 1.02 0 1.41z"/></svg>
-        </button>
-        <button type="button" class="btn-octicon btn-octicon-danger disabled tooltipped tooltipped-nw"
-          aria-label="You must be on a branch to make or propose changes to this file">
-          <svg class="octicon octicon-trashcan" viewBox="0 0 12 16" version="1.1" width="12" height="16" aria-hidden="true"><path fill-rule="evenodd" d="M11 2H9c0-.55-.45-1-1-1H5c-.55 0-1 .45-1 1H2c-.55 0-1 .45-1 1v1c0 .55.45 1 1 1v9c0 .55.45 1 1 1h7c.55 0 1-.45 1-1V5c.55 0 1-.45 1-1V3c0-.55-.45-1-1-1zm-1 12H3V5h1v8h1V5h1v8h1V5h1v8h1V5h1v9zm1-10H2V3h9v1z"/></svg>
-        </button>
-  </div>
+        </a>
+
+          <!-- '"` --><!-- </textarea></xmp> --></option></form><form class="inline-form js-update-url-with-hash" action="/villekf/OMEGA/edit/master/README.md" accept-charset="UTF-8" method="post"><input name="utf8" type="hidden" value="&#x2713;" /><input type="hidden" name="authenticity_token" value="ApJbDwtaw4Qjl+KKEz8Rdb6iiU4n/bWFhcqpuZrwJYrdhg+KozY7HF48Cxye9aXYY0uNJmX5iqzqPYw1u6R94Q==" />
+            <button class="btn-octicon tooltipped tooltipped-nw" type="submit"
+              aria-label="Edit this file" data-hotkey="e" data-disable-with>
+              <svg class="octicon octicon-pencil" viewBox="0 0 14 16" version="1.1" width="14" height="16" aria-hidden="true"><path fill-rule="evenodd" d="M0 12v3h3l8-8-3-3-8 8zm3 2H1v-2h1v1h1v1zm10.3-9.3L12 6 9 3l1.3-1.3a.996.996 0 0 1 1.41 0l1.59 1.59c.39.39.39 1.02 0 1.41z"/></svg>
+            </button>
+</form>
+        <!-- '"` --><!-- </textarea></xmp> --></option></form><form class="inline-form" action="/villekf/OMEGA/delete/master/README.md" accept-charset="UTF-8" method="post"><input name="utf8" type="hidden" value="&#x2713;" /><input type="hidden" name="authenticity_token" value="HGjXnPd1tmgfpTA0sQ/YjbSKczWvQ41g7BTDRtKn5eH0h3vXARosMSlZmWH9kdwys3++53fLBJ56X+r1VPo16Q==" />
+          <button class="btn-octicon btn-octicon-danger tooltipped tooltipped-nw" type="submit"
+            aria-label="Delete this file" data-disable-with>
+            <svg class="octicon octicon-trashcan" viewBox="0 0 12 16" version="1.1" width="12" height="16" aria-hidden="true"><path fill-rule="evenodd" d="M11 2H9c0-.55-.45-1-1-1H5c-.55 0-1 .45-1 1H2c-.55 0-1 .45-1 1v1c0 .55.45 1 1 1v9c0 .55.45 1 1 1h7c.55 0 1-.45 1-1V5c.55 0 1-.45 1-1V3c0-.55-.45-1-1-1zm-1 12H3V5h1v8h1V5h1v8h1V5h1v8h1V5h1v9zm1-10H2V3h9v1z"/></svg>
+          </button>
+</form>  </div>
 
   <div class="file-info">
       218 lines (123 sloc)
       <span class="file-info-divider"></span>
-    14.6 KB
+    14.7 KB
   </div>
 </div>
 
@@ -723,9 +745,9 @@
 </ul>
 <h2><a id="user-content-getting-started" class="anchor" aria-hidden="true" href="#getting-started"><svg class="octicon octicon-link" viewBox="0 0 16 16" version="1.1" width="16" height="16" aria-hidden="true"><path fill-rule="evenodd" d="M4 9h1v1H4c-1.5 0-3-1.69-3-3.5S2.55 3 4 3h4c1.45 0 3 1.69 3 3.5 0 1.41-.91 2.72-2 3.25V8.59c.58-.45 1-1.27 1-2.09C10 5.22 8.98 4 8 4H4c-.98 0-2 1.22-2 2.5S3 9 4 9zm9-3h-1v1h1c1 0 2 1.22 2 2.5S13.98 12 13 12H9c-.98 0-2-1.22-2-2.5 0-.83.42-1.64 1-2.09V6.25c-1.09.53-2 1.84-2 3.25C6 11.31 7.55 13 9 13h4c1.45 0 3-1.69 3-3.5S14.5 6 13 6z"></path></svg></a>Getting Started</h2>
 <p>GATE users should use the gate_main.m file to reconstruct GATE data. For non-GATE users, the file you should start with is main_nongate.m.</p>
-<p>A GATE example with GATE macros is available in exampleGATE-folder. Simply run the GATE macros as a GATE simulation and then run the gate_main_example-file to reconstruct the data. By default ASCII data is used.</p>
+<p>A GATE example with GATE macros is available in exampleGATE-folder. Simply run the GATE macros as a GATE simulation (the GATE material database needs to be in the same folder as the macros) and then run the gate_main_example-file to reconstruct the data. By default ASCII data is used.</p>
 <p>Example MAT-files for non-GATE situation can be found from example-folder. These files are based on the above GATE-example.</p>
-<p>For more information see the <a href="https://github.com/villekf/OMEGA/wiki">wiki</a> or <a href="/villekf/OMEGA/blob/0.9/docs/how_to_use.txt">how_to_use.txt</a>.</p>
+<p>For more information see the <a href="https://github.com/villekf/OMEGA/wiki">wiki</a> or <a href="/villekf/OMEGA/blob/master/docs/how_to_use.txt">how_to_use.txt</a>.</p>
 <h2><a id="user-content-features" class="anchor" aria-hidden="true" href="#features"><svg class="octicon octicon-link" viewBox="0 0 16 16" version="1.1" width="16" height="16" aria-hidden="true"><path fill-rule="evenodd" d="M4 9h1v1H4c-1.5 0-3-1.69-3-3.5S2.55 3 4 3h4c1.45 0 3 1.69 3 3.5 0 1.41-.91 2.72-2 3.25V8.59c.58-.45 1-1.27 1-2.09C10 5.22 8.98 4 8 4H4c-.98 0-2 1.22-2 2.5S3 9 4 9zm9-3h-1v1h1c1 0 2 1.22 2 2.5S13.98 12 13 12H9c-.98 0-2-1.22-2-2.5 0-.83.42-1.64 1-2.09V6.25c-1.09.53-2 1.84-2 3.25C6 11.31 7.55 13 9 13h4c1.45 0 3-1.69 3-3.5S14.5 6 13 6z"></path></svg></a>Features</h2>
 <p>The following features are currently present:</p>
 <ul>
@@ -894,7 +916,7 @@
 <div class="footer container-lg px-3" role="contentinfo">
   <div class="position-relative d-flex flex-justify-between pt-6 pb-2 mt-6 f6 text-gray border-top border-gray-light ">
     <ul class="list-style-none d-flex flex-wrap ">
-      <li class="mr-3">&copy; 2018 <span title="0.21009s from unicorn-76fcd955ff-z4j5n">GitHub</span>, Inc.</li>
+      <li class="mr-3">&copy; 2018 <span title="0.38653s from unicorn-6b979865ff-rh8zj">GitHub</span>, Inc.</li>
         <li class="mr-3"><a data-ga-click="Footer, go to terms, text:terms" href="https://github.com/site/terms">Terms</a></li>
         <li class="mr-3"><a data-ga-click="Footer, go to privacy, text:privacy" href="https://github.com/site/privacy">Privacy</a></li>
         <li class="mr-3"><a href="https://help.github.com/articles/github-security/" data-ga-click="Footer, go to security, text:security">Security</a></li>
